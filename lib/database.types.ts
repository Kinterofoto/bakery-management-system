export type Json =
  | string
  | number
  | boolean
  | null
  | { [key: string]: Json | undefined }
  | Json[]

export type Database = {
  // Allows to automatically instantiate createClient with right options
  // instead of createClient<Database, { PostgrestVersion: 'XX' }>(URL, KEY)
  __InternalSupabase: {
    PostgrestVersion: "12.2.3 (519615d)"
  }
  graphql_public: {
    Tables: {
      [_ in never]: never
    }
    Views: {
      [_ in never]: never
    }
    Functions: {
      graphql: {
        Args: {
          extensions?: Json
          operationName?: string
          query?: string
          variables?: Json
        }
        Returns: Json
      }
    }
    Enums: {
      [_ in never]: never
    }
    CompositeTypes: {
      [_ in never]: never
    }
  }
  produccion: {
    Tables: {
      bill_of_materials: {
        Row: {
          created_at: string | null
          id: string
          is_active: boolean | null
          material_id: string | null
          operation_id: string | null
          product_id: string | null
          quantity_needed: number
          unit_equivalence_grams: number
          unit_name: string
          updated_at: string | null
<<<<<<< HEAD
=======
          permissions: {
            crm: boolean
            users: boolean
            orders: boolean
            inventory: boolean
            production: boolean
            plan_master: boolean
            nucleo: boolean
          } | null
          status: string | null
          last_login: string | null
          auth_user_id: string | null
>>>>>>> 8e4bf7c4
        }
        Insert: {
          created_at?: string | null
          id?: string
          is_active?: boolean | null
          material_id?: string | null
          operation_id?: string | null
          product_id?: string | null
          quantity_needed: number
          unit_equivalence_grams: number
          unit_name: string
          updated_at?: string | null
<<<<<<< HEAD
=======
          permissions?: {
            crm: boolean
            users: boolean
            orders: boolean
            inventory: boolean
            production: boolean
            plan_master: boolean
            nucleo: boolean
          } | null
          status?: string | null
          last_login?: string | null
          auth_user_id?: string | null
>>>>>>> 8e4bf7c4
        }
        Update: {
          created_at?: string | null
          id?: string
          is_active?: boolean | null
          material_id?: string | null
          operation_id?: string | null
          product_id?: string | null
          quantity_needed?: number
          unit_equivalence_grams?: number
          unit_name?: string
          updated_at?: string | null
<<<<<<< HEAD
=======
          permissions?: {
            crm: boolean
            users: boolean
            orders: boolean
            inventory: boolean
            production: boolean
            plan_master: boolean
            nucleo: boolean
          } | null
          status?: string | null
          last_login?: string | null
          auth_user_id?: string | null
>>>>>>> 8e4bf7c4
        }
        Relationships: [
          {
            foreignKeyName: "bill_of_materials_operation_id_fkey"
            columns: ["operation_id"]
            isOneToOne: false
            referencedRelation: "operations"
            referencedColumns: ["id"]
          },
        ]
      }
      material_consumptions: {
        Row: {
          consumption_type: string | null
          created_at: string | null
          id: string
          material_id: string | null
          notes: string | null
          quantity_consumed: number
          recorded_at: string | null
          recorded_by: string | null
          shift_production_id: string | null
        }
        Insert: {
          consumption_type?: string | null
          created_at?: string | null
          id?: string
          material_id?: string | null
          notes?: string | null
          quantity_consumed: number
          recorded_at?: string | null
          recorded_by?: string | null
          shift_production_id?: string | null
        }
        Update: {
          consumption_type?: string | null
          created_at?: string | null
          id?: string
          material_id?: string | null
          notes?: string | null
          quantity_consumed?: number
          recorded_at?: string | null
          recorded_by?: string | null
          shift_production_id?: string | null
        }
        Relationships: [
          {
            foreignKeyName: "material_consumptions_shift_production_id_fkey"
            columns: ["shift_production_id"]
            isOneToOne: false
            referencedRelation: "shift_productions"
            referencedColumns: ["id"]
          },
        ]
      }
      operations: {
        Row: {
          code: string
          color: string | null
          created_at: string | null
          description: string | null
          id: string
          is_active: boolean | null
          name: string
          updated_at: string | null
        }
        Insert: {
          code: string
          color?: string | null
          created_at?: string | null
          description?: string | null
          id?: string
          is_active?: boolean | null
          name: string
          updated_at?: string | null
        }
        Update: {
          code?: string
          color?: string | null
          created_at?: string | null
          description?: string | null
          id?: string
          is_active?: boolean | null
          name?: string
          updated_at?: string | null
        }
        Relationships: []
      }
      production_productivity: {
        Row: {
          created_at: string | null
          id: string
          is_active: boolean | null
          operation_id: string | null
          product_id: string | null
          units_per_hour: number
          updated_at: string | null
          work_center_id: string | null
        }
        Insert: {
          created_at?: string | null
          id?: string
          is_active?: boolean | null
          operation_id?: string | null
          product_id?: string | null
          units_per_hour: number
          updated_at?: string | null
          work_center_id?: string | null
        }
        Update: {
          created_at?: string | null
          id?: string
          is_active?: boolean | null
          operation_id?: string | null
          product_id?: string | null
          units_per_hour?: number
          updated_at?: string | null
          work_center_id?: string | null
        }
        Relationships: [
          {
            foreignKeyName: "production_productivity_operation_id_fkey"
            columns: ["operation_id"]
            isOneToOne: false
            referencedRelation: "operations"
            referencedColumns: ["id"]
          },
          {
            foreignKeyName: "production_productivity_work_center_id_fkey"
            columns: ["work_center_id"]
            isOneToOne: false
            referencedRelation: "work_centers"
            referencedColumns: ["id"]
          },
        ]
      }
      production_records: {
        Row: {
          bad_units: number | null
          created_at: string | null
          good_units: number | null
          id: string
          notes: string | null
          recorded_at: string | null
          recorded_by: string | null
          shift_production_id: string | null
        }
        Insert: {
          bad_units?: number | null
          created_at?: string | null
          good_units?: number | null
          id?: string
          notes?: string | null
          recorded_at?: string | null
          recorded_by?: string | null
          shift_production_id?: string | null
        }
        Update: {
          bad_units?: number | null
          created_at?: string | null
          good_units?: number | null
          id?: string
          notes?: string | null
          recorded_at?: string | null
          recorded_by?: string | null
          shift_production_id?: string | null
        }
        Relationships: [
          {
            foreignKeyName: "production_records_shift_production_id_fkey"
            columns: ["shift_production_id"]
            isOneToOne: false
            referencedRelation: "shift_productions"
            referencedColumns: ["id"]
          },
        ]
      }
      production_route_tracking: {
        Row: {
          created_at: string | null
          id: string
          product_id: string | null
          shift_date: string
          units_pending: number | null
          units_processed: number | null
          updated_at: string | null
          work_center_id: string | null
        }
        Insert: {
          created_at?: string | null
          id?: string
          product_id?: string | null
          shift_date?: string
          units_pending?: number | null
          units_processed?: number | null
          updated_at?: string | null
          work_center_id?: string | null
        }
        Update: {
          created_at?: string | null
          id?: string
          product_id?: string | null
          shift_date?: string
          units_pending?: number | null
          units_processed?: number | null
          updated_at?: string | null
          work_center_id?: string | null
        }
        Relationships: [
          {
            foreignKeyName: "production_route_tracking_work_center_id_fkey"
            columns: ["work_center_id"]
            isOneToOne: false
            referencedRelation: "work_centers"
            referencedColumns: ["id"]
          },
        ]
      }
      production_routes: {
        Row: {
          created_at: string | null
          id: string
          is_active: boolean | null
          product_id: string | null
          sequence_order: number
          work_center_id: string | null
        }
        Insert: {
          created_at?: string | null
          id?: string
          is_active?: boolean | null
          product_id?: string | null
          sequence_order: number
          work_center_id?: string | null
        }
        Update: {
          created_at?: string | null
          id?: string
          is_active?: boolean | null
          product_id?: string | null
          sequence_order?: number
          work_center_id?: string | null
        }
        Relationships: [
          {
            foreignKeyName: "production_routes_work_center_id_fkey"
            columns: ["work_center_id"]
            isOneToOne: false
            referencedRelation: "work_centers"
            referencedColumns: ["id"]
          },
        ]
      }
      production_shifts: {
        Row: {
          created_at: string | null
          created_by: string | null
          ended_at: string | null
          id: string
          notes: string | null
          shift_name: string
          started_at: string
          status: string | null
          updated_at: string | null
          work_center_id: string | null
        }
        Insert: {
          created_at?: string | null
          created_by?: string | null
          ended_at?: string | null
          id?: string
          notes?: string | null
          shift_name: string
          started_at?: string
          status?: string | null
          updated_at?: string | null
          work_center_id?: string | null
        }
        Update: {
          created_at?: string | null
          created_by?: string | null
          ended_at?: string | null
          id?: string
          notes?: string | null
          shift_name?: string
          started_at?: string
          status?: string | null
          updated_at?: string | null
          work_center_id?: string | null
        }
        Relationships: [
          {
            foreignKeyName: "production_shifts_work_center_id_fkey"
            columns: ["work_center_id"]
            isOneToOne: false
            referencedRelation: "work_centers"
            referencedColumns: ["id"]
          },
        ]
      }
      shift_productions: {
        Row: {
          created_at: string | null
          ended_at: string | null
          id: string
          notes: string | null
          product_id: string | null
          shift_id: string | null
          started_at: string
          status: string | null
          total_bad_units: number | null
          total_good_units: number | null
          updated_at: string | null
        }
        Insert: {
          created_at?: string | null
          ended_at?: string | null
          id?: string
          notes?: string | null
          product_id?: string | null
          shift_id?: string | null
          started_at?: string
          status?: string | null
          total_bad_units?: number | null
          total_good_units?: number | null
          updated_at?: string | null
        }
        Update: {
          created_at?: string | null
          ended_at?: string | null
          id?: string
          notes?: string | null
          product_id?: string | null
          shift_id?: string | null
          started_at?: string
          status?: string | null
          total_bad_units?: number | null
          total_good_units?: number | null
          updated_at?: string | null
        }
        Relationships: [
          {
            foreignKeyName: "shift_productions_shift_id_fkey"
            columns: ["shift_id"]
            isOneToOne: false
            referencedRelation: "production_shifts"
            referencedColumns: ["id"]
          },
        ]
      }
      work_centers: {
        Row: {
          code: string
          created_at: string | null
          description: string | null
          id: string
          is_active: boolean | null
          name: string
          operation_id: string | null
          updated_at: string | null
        }
        Insert: {
          code: string
          created_at?: string | null
          description?: string | null
          id?: string
          is_active?: boolean | null
          name: string
          operation_id?: string | null
          updated_at?: string | null
        }
        Update: {
          code?: string
          created_at?: string | null
          description?: string | null
          id?: string
          is_active?: boolean | null
          name?: string
          operation_id?: string | null
          updated_at?: string | null
        }
        Relationships: [
          {
            foreignKeyName: "work_centers_operation_id_fkey"
            columns: ["operation_id"]
            isOneToOne: false
            referencedRelation: "operations"
            referencedColumns: ["id"]
          },
        ]
      }
    }
    Views: {
      [_ in never]: never
    }
    Functions: {
      calculate_theoretical_consumption: {
        Args: { p_product_id: string; p_units_produced: number }
        Returns: {
          material_id: string
          material_name: string
          theoretical_quantity: number
          unit_name: string
        }[]
      }
      calculate_theoretical_production: {
        Args: {
          p_end_time?: string
          p_product_id: string
          p_start_time: string
          p_work_center_id: string
        }
        Returns: number
      }
    }
    Enums: {
      [_ in never]: never
    }
    CompositeTypes: {
      [_ in never]: never
    }
  }
  public: {
    Tables: {
      access_logs: {
        Row: {
          access_denied_reason: string | null
          attempted_at: string | null
          attempted_path: string
          created_at: string | null
          id: string
          ip_address: string | null
          user_agent: string | null
          user_email: string | null
          user_id: string | null
        }
        Insert: {
          access_denied_reason?: string | null
          attempted_at?: string | null
          attempted_path: string
          created_at?: string | null
          id?: string
          ip_address?: string | null
          user_agent?: string | null
          user_email?: string | null
          user_id?: string | null
        }
        Update: {
          access_denied_reason?: string | null
          attempted_at?: string | null
          attempted_path?: string
          created_at?: string | null
          id?: string
          ip_address?: string | null
          user_agent?: string | null
          user_email?: string | null
          user_id?: string | null
        }
        Relationships: []
      }
      branches: {
        Row: {
          address: string | null
          client_id: string | null
          contact_person: string | null
          created_at: string | null
          email: string | null
          id: string
          is_main: boolean | null
          name: string
          observations: string | null
          phone: string | null
          updated_at: string | null
        }
        Insert: {
          address?: string | null
          client_id?: string | null
          contact_person?: string | null
          created_at?: string | null
          email?: string | null
          id?: string
          is_main?: boolean | null
          name: string
          observations?: string | null
          phone?: string | null
          updated_at?: string | null
        }
        Update: {
          address?: string | null
          client_id?: string | null
          contact_person?: string | null
          created_at?: string | null
          email?: string | null
          id?: string
          is_main?: boolean | null
          name?: string
          observations?: string | null
          phone?: string | null
          updated_at?: string | null
        }
        Relationships: [
          {
            foreignKeyName: "branches_client_id_fkey"
            columns: ["client_id"]
            isOneToOne: false
            referencedRelation: "clients"
            referencedColumns: ["id"]
          },
        ]
      }
      client_config: {
        Row: {
          client_id: string
          created_at: string | null
          id: number
          orders_by_units: boolean | null
          updated_at: string | null
        }
        Insert: {
          client_id: string
          created_at?: string | null
          id?: number
          orders_by_units?: boolean | null
          updated_at?: string | null
        }
        Update: {
          client_id?: string
          created_at?: string | null
          id?: number
          orders_by_units?: boolean | null
          updated_at?: string | null
        }
        Relationships: [
          {
            foreignKeyName: "fk_client_config_client_id"
            columns: ["client_id"]
            isOneToOne: false
            referencedRelation: "clients"
            referencedColumns: ["id"]
          },
        ]
      }
      client_credit_terms: {
        Row: {
          client_id: string
          created_at: string | null
          credit_days: number
          id: number
          updated_at: string | null
        }
        Insert: {
          client_id: string
          created_at?: string | null
          credit_days?: number
          id?: number
          updated_at?: string | null
        }
        Update: {
          client_id?: string
          created_at?: string | null
          credit_days?: number
          id?: number
          updated_at?: string | null
        }
        Relationships: [
          {
            foreignKeyName: "client_credit_terms_client_id_fkey"
            columns: ["client_id"]
            isOneToOne: true
            referencedRelation: "clients"
            referencedColumns: ["id"]
          },
        ]
      }
      client_frequencies: {
        Row: {
          branch_id: string
          created_at: string | null
          day_of_week: number
          id: string
          is_active: boolean | null
          notes: string | null
          updated_at: string | null
        }
        Insert: {
          branch_id: string
          created_at?: string | null
          day_of_week: number
          id?: string
          is_active?: boolean | null
          notes?: string | null
          updated_at?: string | null
        }
        Update: {
          branch_id?: string
          created_at?: string | null
          day_of_week?: number
          id?: string
          is_active?: boolean | null
          notes?: string | null
          updated_at?: string | null
        }
        Relationships: [
          {
            foreignKeyName: "client_frequencies_branch_id_fkey"
            columns: ["branch_id"]
            isOneToOne: false
            referencedRelation: "branches"
            referencedColumns: ["id"]
          },
        ]
      }
      client_price_lists: {
        Row: {
          client_id: string | null
          created_at: string | null
          id: number
          is_active: boolean | null
          product_id: string | null
          unit_price: number
          updated_at: string | null
        }
        Insert: {
          client_id?: string | null
          created_at?: string | null
          id?: number
          is_active?: boolean | null
          product_id?: string | null
          unit_price: number
          updated_at?: string | null
        }
        Update: {
          client_id?: string | null
          created_at?: string | null
          id?: number
          is_active?: boolean | null
          product_id?: string | null
          unit_price?: number
          updated_at?: string | null
        }
        Relationships: [
          {
            foreignKeyName: "client_price_lists_client_id_fkey"
            columns: ["client_id"]
            isOneToOne: false
            referencedRelation: "clients"
            referencedColumns: ["id"]
          },
          {
            foreignKeyName: "client_price_lists_product_id_fkey"
            columns: ["product_id"]
            isOneToOne: false
            referencedRelation: "products"
            referencedColumns: ["id"]
          },
        ]
      }
      clientes_rag: {
        Row: {
          content: string | null
          created_at: string | null
          embedding: string | null
          id: string
          metadata: Json | null
        }
        Insert: {
          content?: string | null
          created_at?: string | null
          embedding?: string | null
          id?: string
          metadata?: Json | null
        }
        Update: {
          content?: string | null
          created_at?: string | null
          embedding?: string | null
          id?: string
          metadata?: Json | null
        }
        Relationships: []
      }
      clients: {
        Row: {
          address: string | null
          assigned_user_id: string | null
          billing_type: Database["public"]["Enums"]["billing_type_enum"] | null
          category: string | null
          contact_person: string | null
          created_at: string | null
          email: string | null
          facturador: string | null
          id: string
          lead_source_id: string | null
          lead_status: string | null
          name: string
          nit: string | null
          phone: string | null
          razon_social: string | null
        }
        Insert: {
          address?: string | null
          assigned_user_id?: string | null
          billing_type?: Database["public"]["Enums"]["billing_type_enum"] | null
          category?: string | null
          contact_person?: string | null
          created_at?: string | null
          email?: string | null
          facturador?: string | null
          id?: string
          lead_source_id?: string | null
          lead_status?: string | null
          name: string
          nit?: string | null
          phone?: string | null
          razon_social?: string | null
        }
        Update: {
          address?: string | null
          assigned_user_id?: string | null
          billing_type?: Database["public"]["Enums"]["billing_type_enum"] | null
          category?: string | null
          contact_person?: string | null
          created_at?: string | null
          email?: string | null
          facturador?: string | null
          id?: string
          lead_source_id?: string | null
          lead_status?: string | null
          name?: string
          nit?: string | null
          phone?: string | null
          razon_social?: string | null
        }
        Relationships: [
          {
            foreignKeyName: "clients_assigned_user_id_fkey"
            columns: ["assigned_user_id"]
            isOneToOne: false
            referencedRelation: "users"
            referencedColumns: ["id"]
          },
          {
            foreignKeyName: "clients_lead_source_id_fkey"
            columns: ["lead_source_id"]
            isOneToOne: false
            referencedRelation: "lead_sources"
            referencedColumns: ["id"]
          },
        ]
      }
      emails: {
        Row: {
          body: string | null
          conversation_id: string | null
          created_at: string
          email_direction: string | null
          from_email: string | null
          id: string
          message_id: string | null
          subject: string | null
          to_email: string | null
          user_id: string | null
        }
        Insert: {
          body?: string | null
          conversation_id?: string | null
          created_at?: string
          email_direction?: string | null
          from_email?: string | null
          id?: string
          message_id?: string | null
          subject?: string | null
          to_email?: string | null
          user_id?: string | null
        }
        Update: {
          body?: string | null
          conversation_id?: string | null
          created_at?: string
          email_direction?: string | null
          from_email?: string | null
          id?: string
          message_id?: string | null
          subject?: string | null
          to_email?: string | null
          user_id?: string | null
        }
        Relationships: []
      }
      employees: {
        Row: {
          created_at: string | null
          email: string | null
          id: number
          name: string
        }
        Insert: {
          created_at?: string | null
          email?: string | null
          id?: never
          name: string
        }
        Update: {
          created_at?: string | null
          email?: string | null
          id?: never
          name?: string
        }
        Relationships: []
      }
      export_history: {
        Row: {
          created_at: string | null
          created_by: string | null
          export_date: string | null
          export_summary: Json | null
          file_data: string | null
          file_name: string
          id: string
          invoice_number_end: number
          invoice_number_start: number
          route_names: string[]
          routes_exported: string[]
          total_amount: number | null
          total_orders: number
          updated_at: string | null
        }
        Insert: {
          created_at?: string | null
          created_by?: string | null
          export_date?: string | null
          export_summary?: Json | null
          file_data?: string | null
          file_name: string
          id?: string
          invoice_number_end: number
          invoice_number_start: number
          route_names?: string[]
          routes_exported?: string[]
          total_amount?: number | null
          total_orders?: number
          updated_at?: string | null
        }
        Update: {
          created_at?: string | null
          created_by?: string | null
          export_date?: string | null
          export_summary?: Json | null
          file_data?: string | null
          file_name?: string
          id?: string
          invoice_number_end?: number
          invoice_number_start?: number
          route_names?: string[]
          routes_exported?: string[]
          total_amount?: number | null
          total_orders?: number
          updated_at?: string | null
        }
        Relationships: [
          {
            foreignKeyName: "export_history_created_by_fkey"
            columns: ["created_by"]
            isOneToOne: false
            referencedRelation: "users"
            referencedColumns: ["id"]
          },
        ]
      }
      inventories: {
        Row: {
          completed_at: string | null
          created_at: string | null
          created_by: string | null
          description: string | null
          id: string
          name: string
          status: string | null
          updated_at: string | null
        }
        Insert: {
          completed_at?: string | null
          created_at?: string | null
          created_by?: string | null
          description?: string | null
          id?: string
          name: string
          status?: string | null
          updated_at?: string | null
        }
        Update: {
          completed_at?: string | null
          created_at?: string | null
          created_by?: string | null
          description?: string | null
          id?: string
          name?: string
          status?: string | null
          updated_at?: string | null
        }
        Relationships: [
          {
            foreignKeyName: "inventories_created_by_fkey"
            columns: ["created_by"]
            isOneToOne: false
            referencedRelation: "users"
            referencedColumns: ["id"]
          },
        ]
      }
      inventory_count_items: {
        Row: {
          created_at: string | null
          grams_per_unit: number
          id: string
          inventory_count_id: string | null
          notes: string | null
          product_id: string | null
          quantity_units: number
          total_grams: number | null
          updated_at: string | null
        }
        Insert: {
          created_at?: string | null
          grams_per_unit?: number
          id?: string
          inventory_count_id?: string | null
          notes?: string | null
          product_id?: string | null
          quantity_units?: number
          total_grams?: number | null
          updated_at?: string | null
        }
        Update: {
          created_at?: string | null
          grams_per_unit?: number
          id?: string
          inventory_count_id?: string | null
          notes?: string | null
          product_id?: string | null
          quantity_units?: number
          total_grams?: number | null
          updated_at?: string | null
        }
        Relationships: [
          {
            foreignKeyName: "inventory_count_items_inventory_count_id_fkey"
            columns: ["inventory_count_id"]
            isOneToOne: false
            referencedRelation: "inventory_counts"
            referencedColumns: ["id"]
          },
          {
            foreignKeyName: "inventory_count_items_product_id_fkey"
            columns: ["product_id"]
            isOneToOne: false
            referencedRelation: "products"
            referencedColumns: ["id"]
          },
        ]
      }
      inventory_counts: {
        Row: {
          completed_at: string | null
          count_number: number
          created_at: string | null
          created_by: string | null
          id: string
          inventory_id: string | null
          status: string | null
        }
        Insert: {
          completed_at?: string | null
          count_number?: number
          created_at?: string | null
          created_by?: string | null
          id?: string
          inventory_id?: string | null
          status?: string | null
        }
        Update: {
          completed_at?: string | null
          count_number?: number
          created_at?: string | null
          created_by?: string | null
          id?: string
          inventory_id?: string | null
          status?: string | null
        }
        Relationships: [
          {
            foreignKeyName: "inventory_counts_created_by_fkey"
            columns: ["created_by"]
            isOneToOne: false
            referencedRelation: "users"
            referencedColumns: ["id"]
          },
          {
            foreignKeyName: "inventory_counts_inventory_id_fkey"
            columns: ["inventory_id"]
            isOneToOne: false
            referencedRelation: "inventories"
            referencedColumns: ["id"]
          },
        ]
      }
      inventory_final_results: {
        Row: {
          created_at: string | null
          final_grams_per_unit: number
          final_quantity: number
          final_total_grams: number | null
          final_value: number | null
          id: string
          inventory_id: string | null
          notes: string | null
          product_id: string | null
          resolution_method: string | null
          variance_from_count1_percentage: number | null
          variance_from_count2_percentage: number | null
        }
        Insert: {
          created_at?: string | null
          final_grams_per_unit: number
          final_quantity: number
          final_total_grams?: number | null
          final_value?: number | null
          id?: string
          inventory_id?: string | null
          notes?: string | null
          product_id?: string | null
          resolution_method?: string | null
          variance_from_count1_percentage?: number | null
          variance_from_count2_percentage?: number | null
        }
        Update: {
          created_at?: string | null
          final_grams_per_unit?: number
          final_quantity?: number
          final_total_grams?: number | null
          final_value?: number | null
          id?: string
          inventory_id?: string | null
          notes?: string | null
          product_id?: string | null
          resolution_method?: string | null
          variance_from_count1_percentage?: number | null
          variance_from_count2_percentage?: number | null
        }
        Relationships: [
          {
            foreignKeyName: "inventory_final_results_inventory_id_fkey"
            columns: ["inventory_id"]
            isOneToOne: false
            referencedRelation: "inventories"
            referencedColumns: ["id"]
          },
          {
            foreignKeyName: "inventory_final_results_product_id_fkey"
            columns: ["product_id"]
            isOneToOne: false
            referencedRelation: "products"
            referencedColumns: ["id"]
          },
        ]
      }
      inventory_reconciliations: {
        Row: {
          count1_grams_per_unit: number | null
          count1_quantity: number | null
          count1_total_grams: number | null
          count2_grams_per_unit: number | null
          count2_quantity: number | null
          count2_total_grams: number | null
          created_at: string | null
          final_grams_per_unit: number
          final_quantity: number
          final_total_grams: number | null
          id: string
          inventory_id: string | null
          notes: string | null
          product_id: string | null
          resolution_method: string | null
          resolved_by: string | null
          variance_percentage: number | null
        }
        Insert: {
          count1_grams_per_unit?: number | null
          count1_quantity?: number | null
          count1_total_grams?: number | null
          count2_grams_per_unit?: number | null
          count2_quantity?: number | null
          count2_total_grams?: number | null
          created_at?: string | null
          final_grams_per_unit: number
          final_quantity: number
          final_total_grams?: number | null
          id?: string
          inventory_id?: string | null
          notes?: string | null
          product_id?: string | null
          resolution_method?: string | null
          resolved_by?: string | null
          variance_percentage?: number | null
        }
        Update: {
          count1_grams_per_unit?: number | null
          count1_quantity?: number | null
          count1_total_grams?: number | null
          count2_grams_per_unit?: number | null
          count2_quantity?: number | null
          count2_total_grams?: number | null
          created_at?: string | null
          final_grams_per_unit?: number
          final_quantity?: number
          final_total_grams?: number | null
          id?: string
          inventory_id?: string | null
          notes?: string | null
          product_id?: string | null
          resolution_method?: string | null
          resolved_by?: string | null
          variance_percentage?: number | null
        }
        Relationships: [
          {
            foreignKeyName: "inventory_reconciliations_inventory_id_fkey"
            columns: ["inventory_id"]
            isOneToOne: false
            referencedRelation: "inventories"
            referencedColumns: ["id"]
          },
          {
            foreignKeyName: "inventory_reconciliations_product_id_fkey"
            columns: ["product_id"]
            isOneToOne: false
            referencedRelation: "products"
            referencedColumns: ["id"]
          },
          {
            foreignKeyName: "inventory_reconciliations_resolved_by_fkey"
            columns: ["resolved_by"]
            isOneToOne: false
            referencedRelation: "users"
            referencedColumns: ["id"]
          },
        ]
      }
      lead_activities: {
        Row: {
          activity_type: string
          actual_value: number | null
          client_id: string | null
          completed_date: string | null
          created_at: string | null
          description: string | null
          estimated_value: number | null
          id: string
          scheduled_date: string | null
          status: string | null
          title: string
          updated_at: string | null
          user_id: string | null
        }
        Insert: {
          activity_type: string
          actual_value?: number | null
          client_id?: string | null
          completed_date?: string | null
          created_at?: string | null
          description?: string | null
          estimated_value?: number | null
          id?: string
          scheduled_date?: string | null
          status?: string | null
          title: string
          updated_at?: string | null
          user_id?: string | null
        }
        Update: {
          activity_type?: string
          actual_value?: number | null
          client_id?: string | null
          completed_date?: string | null
          created_at?: string | null
          description?: string | null
          estimated_value?: number | null
          id?: string
          scheduled_date?: string | null
          status?: string | null
          title?: string
          updated_at?: string | null
          user_id?: string | null
        }
        Relationships: [
          {
            foreignKeyName: "lead_activities_client_id_fkey"
            columns: ["client_id"]
            isOneToOne: false
            referencedRelation: "clients"
            referencedColumns: ["id"]
          },
          {
            foreignKeyName: "lead_activities_user_id_fkey"
            columns: ["user_id"]
            isOneToOne: false
            referencedRelation: "users"
            referencedColumns: ["id"]
          },
        ]
      }
      lead_sources: {
        Row: {
          created_at: string | null
          description: string | null
          id: string
          is_active: boolean | null
          name: string
        }
        Insert: {
          created_at?: string | null
          description?: string | null
          id?: string
          is_active?: boolean | null
          name: string
        }
        Update: {
          created_at?: string | null
          description?: string | null
          id?: string
          is_active?: boolean | null
          name?: string
        }
        Relationships: []
      }
      order_invoices: {
        Row: {
          client_name: string | null
          created_at: string | null
          export_history_id: string | null
          id: string
          invoice_date: string
          invoice_number: number
          order_amount: number | null
          order_id: string | null
          route_name: string | null
        }
        Insert: {
          client_name?: string | null
          created_at?: string | null
          export_history_id?: string | null
          id?: string
          invoice_date: string
          invoice_number: number
          order_amount?: number | null
          order_id?: string | null
          route_name?: string | null
        }
        Update: {
          client_name?: string | null
          created_at?: string | null
          export_history_id?: string | null
          id?: string
          invoice_date?: string
          invoice_number?: number
          order_amount?: number | null
          order_id?: string | null
          route_name?: string | null
        }
        Relationships: [
          {
            foreignKeyName: "order_invoices_export_history_id_fkey"
            columns: ["export_history_id"]
            isOneToOne: false
            referencedRelation: "export_history"
            referencedColumns: ["id"]
          },
          {
            foreignKeyName: "order_invoices_order_id_fkey"
            columns: ["order_id"]
            isOneToOne: false
            referencedRelation: "orders"
            referencedColumns: ["id"]
          },
        ]
      }
      order_item_deliveries: {
        Row: {
          created_at: string | null
          delivered_at: string | null
          delivery_notes: string | null
          delivery_status: string | null
          evidence_url: string | null
          id: string
          order_item_id: string | null
          quantity_delivered: number | null
          quantity_rejected: number | null
          rejection_reason: string | null
          route_order_id: string | null
          updated_at: string | null
        }
        Insert: {
          created_at?: string | null
          delivered_at?: string | null
          delivery_notes?: string | null
          delivery_status?: string | null
          evidence_url?: string | null
          id?: string
          order_item_id?: string | null
          quantity_delivered?: number | null
          quantity_rejected?: number | null
          rejection_reason?: string | null
          route_order_id?: string | null
          updated_at?: string | null
        }
        Update: {
          created_at?: string | null
          delivered_at?: string | null
          delivery_notes?: string | null
          delivery_status?: string | null
          evidence_url?: string | null
          id?: string
          order_item_id?: string | null
          quantity_delivered?: number | null
          quantity_rejected?: number | null
          rejection_reason?: string | null
          route_order_id?: string | null
          updated_at?: string | null
        }
        Relationships: [
          {
            foreignKeyName: "order_item_deliveries_order_item_id_fkey"
            columns: ["order_item_id"]
            isOneToOne: false
            referencedRelation: "order_items"
            referencedColumns: ["id"]
          },
          {
            foreignKeyName: "order_item_deliveries_route_order_id_fkey"
            columns: ["route_order_id"]
            isOneToOne: false
            referencedRelation: "route_orders"
            referencedColumns: ["id"]
          },
        ]
      }
      order_item_deliveries_audit: {
        Row: {
          action: string
          changed_at: string | null
          changed_by: string | null
          delivery_id: string | null
          id: string
          ip_address: unknown
          new_data: Json | null
          old_data: Json | null
          order_id: string | null
          order_item_id: string | null
          user_agent: string | null
        }
        Insert: {
          action: string
          changed_at?: string | null
          changed_by?: string | null
          delivery_id?: string | null
          id?: string
          ip_address?: unknown
          new_data?: Json | null
          old_data?: Json | null
          order_id?: string | null
          order_item_id?: string | null
          user_agent?: string | null
        }
        Update: {
          action?: string
          changed_at?: string | null
          changed_by?: string | null
          delivery_id?: string | null
          id?: string
          ip_address?: unknown
          new_data?: Json | null
          old_data?: Json | null
          order_id?: string | null
          order_item_id?: string | null
          user_agent?: string | null
        }
        Relationships: [
          {
            foreignKeyName: "order_item_deliveries_audit_changed_by_fkey"
            columns: ["changed_by"]
            isOneToOne: false
            referencedRelation: "users"
            referencedColumns: ["id"]
          },
          {
            foreignKeyName: "order_item_deliveries_audit_order_id_fkey"
            columns: ["order_id"]
            isOneToOne: false
            referencedRelation: "orders"
            referencedColumns: ["id"]
          },
        ]
      }
      order_items: {
        Row: {
          availability_status: string | null
          created_at: string | null
          id: string
          lote: string | null
          order_id: string | null
          product_id: string | null
          quantity_available: number | null
          quantity_completed: number | null
          quantity_delivered: number | null
          quantity_dispatched: number | null
          quantity_missing: number | null
          quantity_requested: number
          quantity_returned: number | null
          unit_price: number | null
        }
        Insert: {
          availability_status?: string | null
          created_at?: string | null
          id?: string
          lote?: string | null
          order_id?: string | null
          product_id?: string | null
          quantity_available?: number | null
          quantity_completed?: number | null
          quantity_delivered?: number | null
          quantity_dispatched?: number | null
          quantity_missing?: number | null
          quantity_requested: number
          quantity_returned?: number | null
          unit_price?: number | null
        }
        Update: {
          availability_status?: string | null
          created_at?: string | null
          id?: string
          lote?: string | null
          order_id?: string | null
          product_id?: string | null
          quantity_available?: number | null
          quantity_completed?: number | null
          quantity_delivered?: number | null
          quantity_dispatched?: number | null
          quantity_missing?: number | null
          quantity_requested?: number
          quantity_returned?: number | null
          unit_price?: number | null
        }
        Relationships: [
          {
            foreignKeyName: "order_items_order_id_fkey"
            columns: ["order_id"]
            isOneToOne: false
            referencedRelation: "orders"
            referencedColumns: ["id"]
          },
          {
            foreignKeyName: "order_items_product_id_fkey"
            columns: ["product_id"]
            isOneToOne: false
            referencedRelation: "products"
            referencedColumns: ["id"]
          },
        ]
      }
      order_items_audit: {
        Row: {
          action: string
          changed_at: string | null
          changed_by: string | null
          id: string
          ip_address: unknown
          new_data: Json | null
          old_data: Json | null
          order_id: string | null
          order_item_id: string | null
          user_agent: string | null
        }
        Insert: {
          action: string
          changed_at?: string | null
          changed_by?: string | null
          id?: string
          ip_address?: unknown
          new_data?: Json | null
          old_data?: Json | null
          order_id?: string | null
          order_item_id?: string | null
          user_agent?: string | null
        }
        Update: {
          action?: string
          changed_at?: string | null
          changed_by?: string | null
          id?: string
          ip_address?: unknown
          new_data?: Json | null
          old_data?: Json | null
          order_id?: string | null
          order_item_id?: string | null
          user_agent?: string | null
        }
        Relationships: [
          {
            foreignKeyName: "order_items_audit_changed_by_fkey"
            columns: ["changed_by"]
            isOneToOne: false
            referencedRelation: "users"
            referencedColumns: ["id"]
          },
          {
            foreignKeyName: "order_items_audit_order_id_fkey"
            columns: ["order_id"]
            isOneToOne: false
            referencedRelation: "orders"
            referencedColumns: ["id"]
          },
          {
            foreignKeyName: "order_items_audit_order_item_id_fkey"
            columns: ["order_item_id"]
            isOneToOne: false
            referencedRelation: "order_items"
            referencedColumns: ["id"]
          },
        ]
      }
      order_status_history: {
        Row: {
          change_reason: string | null
          changed_by: string | null
          created_at: string | null
          id: string
          new_status: string | null
          order_id: string | null
          previous_status: string | null
        }
        Insert: {
          change_reason?: string | null
          changed_by?: string | null
          created_at?: string | null
          id?: string
          new_status?: string | null
          order_id?: string | null
          previous_status?: string | null
        }
        Update: {
          change_reason?: string | null
          changed_by?: string | null
          created_at?: string | null
          id?: string
          new_status?: string | null
          order_id?: string | null
          previous_status?: string | null
        }
        Relationships: [
          {
            foreignKeyName: "order_status_history_changed_by_fkey"
            columns: ["changed_by"]
            isOneToOne: false
            referencedRelation: "users"
            referencedColumns: ["id"]
          },
          {
            foreignKeyName: "order_status_history_order_id_fkey"
            columns: ["order_id"]
            isOneToOne: false
            referencedRelation: "orders"
            referencedColumns: ["id"]
          },
        ]
      }
      orders: {
        Row: {
          assigned_route_id: string | null
          branch_id: string | null
          client_id: string | null
          created_at: string | null
          created_by: string | null
          expected_delivery_date: string
          id: string
          invoice_export_id: string | null
          invoiced_at: string | null
          is_invoiced: boolean | null
          is_invoiced_from_remision: boolean | null
          observations: string | null
          order_number: string
          pdf_filename: string | null
          purchase_order_number: string | null
          remision_invoiced_at: string | null
          requested_delivery_date: string | null
          requires_remision: boolean | null
          status: string
          total_value: number | null
          updated_at: string | null
        }
        Insert: {
          assigned_route_id?: string | null
          branch_id?: string | null
          client_id?: string | null
          created_at?: string | null
          created_by?: string | null
          expected_delivery_date: string
          id?: string
          invoice_export_id?: string | null
          invoiced_at?: string | null
          is_invoiced?: boolean | null
          is_invoiced_from_remision?: boolean | null
          observations?: string | null
          order_number: string
          pdf_filename?: string | null
          purchase_order_number?: string | null
          remision_invoiced_at?: string | null
          requested_delivery_date?: string | null
          requires_remision?: boolean | null
          status?: string
          total_value?: number | null
          updated_at?: string | null
        }
        Update: {
          assigned_route_id?: string | null
          branch_id?: string | null
          client_id?: string | null
          created_at?: string | null
          created_by?: string | null
          expected_delivery_date?: string
          id?: string
          invoice_export_id?: string | null
          invoiced_at?: string | null
          is_invoiced?: boolean | null
          is_invoiced_from_remision?: boolean | null
          observations?: string | null
          order_number?: string
          pdf_filename?: string | null
          purchase_order_number?: string | null
          remision_invoiced_at?: string | null
          requested_delivery_date?: string | null
          requires_remision?: boolean | null
          status?: string
          total_value?: number | null
          updated_at?: string | null
        }
        Relationships: [
          {
            foreignKeyName: "fk_orders_invoice_export"
            columns: ["invoice_export_id"]
            isOneToOne: false
            referencedRelation: "export_history"
            referencedColumns: ["id"]
          },
          {
            foreignKeyName: "orders_assigned_route_id_fkey"
            columns: ["assigned_route_id"]
            isOneToOne: false
            referencedRelation: "routes"
            referencedColumns: ["id"]
          },
          {
            foreignKeyName: "orders_branch_id_fkey"
            columns: ["branch_id"]
            isOneToOne: false
            referencedRelation: "branches"
            referencedColumns: ["id"]
          },
          {
            foreignKeyName: "orders_client_id_fkey"
            columns: ["client_id"]
            isOneToOne: false
            referencedRelation: "clients"
            referencedColumns: ["id"]
          },
          {
            foreignKeyName: "orders_created_by_fkey"
            columns: ["created_by"]
            isOneToOne: false
            referencedRelation: "users"
            referencedColumns: ["id"]
          },
        ]
      }
      orders_audit: {
        Row: {
          action: string
          changed_at: string | null
          changed_by: string | null
          id: string
          ip_address: unknown
          new_data: Json | null
          old_data: Json | null
          order_id: string | null
          user_agent: string | null
        }
        Insert: {
          action: string
          changed_at?: string | null
          changed_by?: string | null
          id?: string
          ip_address?: unknown
          new_data?: Json | null
          old_data?: Json | null
          order_id?: string | null
          user_agent?: string | null
        }
        Update: {
          action?: string
          changed_at?: string | null
          changed_by?: string | null
          id?: string
          ip_address?: unknown
          new_data?: Json | null
          old_data?: Json | null
          order_id?: string | null
          user_agent?: string | null
        }
        Relationships: [
          {
            foreignKeyName: "orders_audit_changed_by_fkey"
            columns: ["changed_by"]
            isOneToOne: false
            referencedRelation: "users"
            referencedColumns: ["id"]
          },
          {
            foreignKeyName: "orders_audit_order_id_fkey"
            columns: ["order_id"]
            isOneToOne: false
            referencedRelation: "orders"
            referencedColumns: ["id"]
          },
        ]
      }
      pipeline_stages: {
        Row: {
          created_at: string | null
          description: string | null
          id: string
          is_active: boolean | null
          name: string
          probability: number | null
          stage_order: number
        }
        Insert: {
          created_at?: string | null
          description?: string | null
          id?: string
          is_active?: boolean | null
          name: string
          probability?: number | null
          stage_order: number
        }
        Update: {
          created_at?: string | null
          description?: string | null
          id?: string
          is_active?: boolean | null
          name?: string
          probability?: number | null
          stage_order?: number
        }
        Relationships: []
      }
      product_aliases: {
        Row: {
          client_alias: string | null
          client_id: string | null
          client_name: string | null
          created_at: string | null
          id: number
          product_id: string | null
          real_product_name: string | null
        }
        Insert: {
          client_alias?: string | null
          client_id?: string | null
          client_name?: string | null
          created_at?: string | null
          id?: number
          product_id?: string | null
          real_product_name?: string | null
        }
        Update: {
          client_alias?: string | null
          client_id?: string | null
          client_name?: string | null
          created_at?: string | null
          id?: number
          product_id?: string | null
          real_product_name?: string | null
        }
        Relationships: [
          {
            foreignKeyName: "product_aliases_client_id_fkey"
            columns: ["client_id"]
            isOneToOne: false
            referencedRelation: "clients"
            referencedColumns: ["id"]
          },
          {
            foreignKeyName: "product_aliases_product_id_fkey"
            columns: ["product_id"]
            isOneToOne: false
            referencedRelation: "products"
            referencedColumns: ["id"]
          },
        ]
      }
      product_config: {
        Row: {
          created_at: string | null
          id: number
          product_id: string | null
          units_per_package: number | null
          updated_at: string | null
        }
        Insert: {
          created_at?: string | null
          id?: number
          product_id?: string | null
          units_per_package?: number | null
          updated_at?: string | null
        }
        Update: {
          created_at?: string | null
          id?: number
          product_id?: string | null
          units_per_package?: number | null
          updated_at?: string | null
        }
        Relationships: [
          {
            foreignKeyName: "product_config_product_id_fkey"
            columns: ["product_id"]
            isOneToOne: false
            referencedRelation: "products"
            referencedColumns: ["id"]
          },
        ]
      }
      product_configurations: {
        Row: {
          cans_per_car: number | null
          created_at: string | null
          id: string
          is_active: boolean | null
          product_id: string | null
          units_per_can: number
          updated_at: string | null
        }
        Insert: {
          cans_per_car?: number | null
          created_at?: string | null
          id?: string
          is_active?: boolean | null
          product_id?: string | null
          units_per_can?: number
          updated_at?: string | null
        }
        Update: {
          cans_per_car?: number | null
          created_at?: string | null
          id?: string
          is_active?: boolean | null
          product_id?: string | null
          units_per_can?: number
          updated_at?: string | null
        }
        Relationships: [
          {
            foreignKeyName: "product_configurations_product_id_fkey"
            columns: ["product_id"]
            isOneToOne: true
            referencedRelation: "products"
            referencedColumns: ["id"]
          },
        ]
      }
      productos_rag: {
        Row: {
          content: string | null
          created_at: string | null
          embedding: string | null
          id: string
          metadata: Json | null
        }
        Insert: {
          content?: string | null
          created_at?: string | null
          embedding?: string | null
          id?: string
          metadata?: Json | null
        }
        Update: {
          content?: string | null
          created_at?: string | null
          embedding?: string | null
          id?: string
          metadata?: Json | null
        }
        Relationships: []
      }
      products: {
        Row: {
          category: string | null
          codigo_wo: string | null
          created_at: string | null
          description: string | null
          id: string
          name: string
          nombre_wo: string | null
          price: number | null
          tax_rate: number | null
          unit: string
          weight: string | null
        }
        Insert: {
          category?: string | null
          codigo_wo?: string | null
          created_at?: string | null
          description?: string | null
          id?: string
          name: string
          nombre_wo?: string | null
          price?: number | null
          tax_rate?: number | null
          unit?: string
          weight?: string | null
        }
        Update: {
          category?: string | null
          codigo_wo?: string | null
          created_at?: string | null
          description?: string | null
          id?: string
          name?: string
          nombre_wo?: string | null
          price?: number | null
          tax_rate?: number | null
          unit?: string
          weight?: string | null
        }
        Relationships: []
      }
      receiving_audit_logs: {
        Row: {
          action: string
          after_data: Json | null
          before_data: Json | null
          created_at: string | null
          id: string
          notes: string | null
          target_id: string
          target_table: string
          user_id: string | null
        }
        Insert: {
          action: string
          after_data?: Json | null
          before_data?: Json | null
          created_at?: string | null
          id?: string
          notes?: string | null
          target_id: string
          target_table: string
          user_id?: string | null
        }
        Update: {
          action?: string
          after_data?: Json | null
          before_data?: Json | null
          created_at?: string | null
          id?: string
          notes?: string | null
          target_id?: string
          target_table?: string
          user_id?: string | null
        }
        Relationships: [
          {
            foreignKeyName: "receiving_audit_logs_user_id_fkey"
            columns: ["user_id"]
            isOneToOne: false
            referencedRelation: "users"
            referencedColumns: ["id"]
          },
        ]
      }
      receiving_exceptions: {
        Row: {
          branch_id: string | null
          client_id: string | null
          created_at: string | null
          end_time: string | null
          exception_date: string
          id: string
          note: string | null
          source: string | null
          start_time: string | null
          type: string
          updated_at: string | null
        }
        Insert: {
          branch_id?: string | null
          client_id?: string | null
          created_at?: string | null
          end_time?: string | null
          exception_date: string
          id?: string
          note?: string | null
          source?: string | null
          start_time?: string | null
          type: string
          updated_at?: string | null
        }
        Update: {
          branch_id?: string | null
          client_id?: string | null
          created_at?: string | null
          end_time?: string | null
          exception_date?: string
          id?: string
          note?: string | null
          source?: string | null
          start_time?: string | null
          type?: string
          updated_at?: string | null
        }
        Relationships: [
          {
            foreignKeyName: "receiving_exceptions_branch_id_fkey"
            columns: ["branch_id"]
            isOneToOne: false
            referencedRelation: "branches"
            referencedColumns: ["id"]
          },
          {
            foreignKeyName: "receiving_exceptions_client_id_fkey"
            columns: ["client_id"]
            isOneToOne: false
            referencedRelation: "clients"
            referencedColumns: ["id"]
          },
        ]
      }
      receiving_patterns: {
        Row: {
          branch_id: string | null
          client_id: string | null
          created_at: string | null
          effect_type: string
          end_time: string | null
          id: string
          is_active: boolean | null
          name: string
          note: string | null
          rrule: string
          start_time: string | null
          updated_at: string | null
        }
        Insert: {
          branch_id?: string | null
          client_id?: string | null
          created_at?: string | null
          effect_type: string
          end_time?: string | null
          id?: string
          is_active?: boolean | null
          name: string
          note?: string | null
          rrule: string
          start_time?: string | null
          updated_at?: string | null
        }
        Update: {
          branch_id?: string | null
          client_id?: string | null
          created_at?: string | null
          effect_type?: string
          end_time?: string | null
          id?: string
          is_active?: boolean | null
          name?: string
          note?: string | null
          rrule?: string
          start_time?: string | null
          updated_at?: string | null
        }
        Relationships: [
          {
            foreignKeyName: "receiving_patterns_branch_id_fkey"
            columns: ["branch_id"]
            isOneToOne: false
            referencedRelation: "branches"
            referencedColumns: ["id"]
          },
          {
            foreignKeyName: "receiving_patterns_client_id_fkey"
            columns: ["client_id"]
            isOneToOne: false
            referencedRelation: "clients"
            referencedColumns: ["id"]
          },
        ]
      }
      receiving_schedules: {
        Row: {
          applied_template_id: string | null
          branch_id: string | null
          client_id: string | null
          created_at: string | null
          day_of_week: number
          end_time: string
          id: string
          metadata: Json | null
          start_time: string
          status: string
          timezone: string | null
          updated_at: string | null
        }
        Insert: {
          applied_template_id?: string | null
          branch_id?: string | null
          client_id?: string | null
          created_at?: string | null
          day_of_week: number
          end_time: string
          id?: string
          metadata?: Json | null
          start_time: string
          status?: string
          timezone?: string | null
          updated_at?: string | null
        }
        Update: {
          applied_template_id?: string | null
          branch_id?: string | null
          client_id?: string | null
          created_at?: string | null
          day_of_week?: number
          end_time?: string
          id?: string
          metadata?: Json | null
          start_time?: string
          status?: string
          timezone?: string | null
          updated_at?: string | null
        }
        Relationships: [
          {
            foreignKeyName: "receiving_schedules_branch_id_fkey"
            columns: ["branch_id"]
            isOneToOne: false
            referencedRelation: "branches"
            referencedColumns: ["id"]
          },
          {
            foreignKeyName: "receiving_schedules_client_id_fkey"
            columns: ["client_id"]
            isOneToOne: false
            referencedRelation: "clients"
            referencedColumns: ["id"]
          },
        ]
      }
      receiving_templates: {
        Row: {
          created_at: string | null
          created_by: string | null
          description: string | null
          id: string
          is_public: boolean | null
          name: string
          payload: Json
          updated_at: string | null
        }
        Insert: {
          created_at?: string | null
          created_by?: string | null
          description?: string | null
          id?: string
          is_public?: boolean | null
          name: string
          payload: Json
          updated_at?: string | null
        }
        Update: {
          created_at?: string | null
          created_by?: string | null
          description?: string | null
          id?: string
          is_public?: boolean | null
          name?: string
          payload?: Json
          updated_at?: string | null
        }
        Relationships: [
          {
            foreignKeyName: "receiving_templates_created_by_fkey"
            columns: ["created_by"]
            isOneToOne: false
            referencedRelation: "users"
            referencedColumns: ["id"]
          },
        ]
      }
      remision_items: {
        Row: {
          created_at: string | null
          id: string
          product_id: string | null
          product_name: string
          product_unit: string | null
          quantity_delivered: number
          remision_id: string | null
          total_price: number
          unit_price: number
        }
        Insert: {
          created_at?: string | null
          id?: string
          product_id?: string | null
          product_name: string
          product_unit?: string | null
          quantity_delivered?: number
          remision_id?: string | null
          total_price?: number
          unit_price?: number
        }
        Update: {
          created_at?: string | null
          id?: string
          product_id?: string | null
          product_name?: string
          product_unit?: string | null
          quantity_delivered?: number
          remision_id?: string | null
          total_price?: number
          unit_price?: number
        }
        Relationships: [
          {
            foreignKeyName: "remision_items_product_id_fkey"
            columns: ["product_id"]
            isOneToOne: false
            referencedRelation: "products"
            referencedColumns: ["id"]
          },
          {
            foreignKeyName: "remision_items_remision_id_fkey"
            columns: ["remision_id"]
            isOneToOne: false
            referencedRelation: "remisions"
            referencedColumns: ["id"]
          },
        ]
      }
      remisions: {
        Row: {
          client_data: Json
          created_at: string | null
          created_by: string | null
          id: string
          notes: string | null
          order_id: string | null
          pdf_data: string | null
          pdf_path: string | null
          remision_number: string
          total_amount: number
          updated_at: string | null
        }
        Insert: {
          client_data: Json
          created_at?: string | null
          created_by?: string | null
          id?: string
          notes?: string | null
          order_id?: string | null
          pdf_data?: string | null
          pdf_path?: string | null
          remision_number: string
          total_amount?: number
          updated_at?: string | null
        }
        Update: {
          client_data?: Json
          created_at?: string | null
          created_by?: string | null
          id?: string
          notes?: string | null
          order_id?: string | null
          pdf_data?: string | null
          pdf_path?: string | null
          remision_number?: string
          total_amount?: number
          updated_at?: string | null
        }
        Relationships: [
          {
            foreignKeyName: "remisions_created_by_fkey"
            columns: ["created_by"]
            isOneToOne: false
            referencedRelation: "users"
            referencedColumns: ["id"]
          },
          {
            foreignKeyName: "remisions_order_id_fkey"
            columns: ["order_id"]
            isOneToOne: true
            referencedRelation: "orders"
            referencedColumns: ["id"]
          },
        ]
      }
      returns: {
        Row: {
          id: string
          order_id: string | null
          processed_by: string | null
          product_id: string | null
          quantity_returned: number
          rejection_reason: string | null
          return_date: string | null
          return_reason: string | null
          route_id: string | null
          status: string | null
          status_updated_at: string | null
        }
        Insert: {
          id?: string
          order_id?: string | null
          processed_by?: string | null
          product_id?: string | null
          quantity_returned: number
          rejection_reason?: string | null
          return_date?: string | null
          return_reason?: string | null
          route_id?: string | null
          status?: string | null
          status_updated_at?: string | null
        }
        Update: {
          id?: string
          order_id?: string | null
          processed_by?: string | null
          product_id?: string | null
          quantity_returned?: number
          rejection_reason?: string | null
          return_date?: string | null
          return_reason?: string | null
          route_id?: string | null
          status?: string | null
          status_updated_at?: string | null
        }
        Relationships: [
          {
            foreignKeyName: "returns_order_id_fkey"
            columns: ["order_id"]
            isOneToOne: false
            referencedRelation: "orders"
            referencedColumns: ["id"]
          },
          {
            foreignKeyName: "returns_processed_by_fkey"
            columns: ["processed_by"]
            isOneToOne: false
            referencedRelation: "users"
            referencedColumns: ["id"]
          },
          {
            foreignKeyName: "returns_product_id_fkey"
            columns: ["product_id"]
            isOneToOne: false
            referencedRelation: "products"
            referencedColumns: ["id"]
          },
          {
            foreignKeyName: "returns_route_id_fkey"
            columns: ["route_id"]
            isOneToOne: false
            referencedRelation: "routes"
            referencedColumns: ["id"]
          },
        ]
      }
      route_orders: {
        Row: {
          created_at: string | null
          delivery_notes: string | null
          delivery_sequence: number
          delivery_status: string | null
          delivery_time: string | null
          evidence_url: string | null
          id: string
          order_id: string | null
          route_id: string | null
        }
        Insert: {
          created_at?: string | null
          delivery_notes?: string | null
          delivery_sequence: number
          delivery_status?: string | null
          delivery_time?: string | null
          evidence_url?: string | null
          id?: string
          order_id?: string | null
          route_id?: string | null
        }
        Update: {
          created_at?: string | null
          delivery_notes?: string | null
          delivery_sequence?: number
          delivery_status?: string | null
          delivery_time?: string | null
          evidence_url?: string | null
          id?: string
          order_id?: string | null
          route_id?: string | null
        }
        Relationships: [
          {
            foreignKeyName: "route_orders_order_id_fkey"
            columns: ["order_id"]
            isOneToOne: false
            referencedRelation: "orders"
            referencedColumns: ["id"]
          },
          {
            foreignKeyName: "route_orders_route_id_fkey"
            columns: ["route_id"]
            isOneToOne: false
            referencedRelation: "routes"
            referencedColumns: ["id"]
          },
        ]
      }
      routes: {
        Row: {
          created_at: string | null
          created_by: string | null
          driver_id: string | null
          id: string
          route_date: string
          route_name: string
          route_number: number
          status: string | null
          updated_by: string | null
          vehicle_id: string | null
        }
        Insert: {
          created_at?: string | null
          created_by?: string | null
          driver_id?: string | null
          id?: string
          route_date: string
          route_name: string
          route_number: number
          status?: string | null
          updated_by?: string | null
          vehicle_id?: string | null
        }
        Update: {
          created_at?: string | null
          created_by?: string | null
          driver_id?: string | null
          id?: string
          route_date?: string
          route_name?: string
          route_number?: number
          status?: string | null
          updated_by?: string | null
          vehicle_id?: string | null
        }
        Relationships: [
          {
            foreignKeyName: "routes_created_by_fkey"
            columns: ["created_by"]
            isOneToOne: false
            referencedRelation: "users"
            referencedColumns: ["id"]
          },
          {
            foreignKeyName: "routes_driver_id_fkey"
            columns: ["driver_id"]
            isOneToOne: false
            referencedRelation: "users"
            referencedColumns: ["id"]
          },
          {
            foreignKeyName: "routes_updated_by_fkey"
            columns: ["updated_by"]
            isOneToOne: false
            referencedRelation: "users"
            referencedColumns: ["id"]
          },
          {
            foreignKeyName: "routes_vehicle_id_fkey"
            columns: ["vehicle_id"]
            isOneToOne: false
            referencedRelation: "vehicles"
            referencedColumns: ["id"]
          },
        ]
      }
      sales_opportunities: {
        Row: {
          actual_close_date: string | null
          assigned_user_id: string | null
          client_id: string | null
          created_at: string | null
          description: string | null
          estimated_value: number | null
          expected_close_date: string | null
          id: string
          pipeline_stage_id: string | null
          probability: number | null
          status: string | null
          title: string
          updated_at: string | null
        }
        Insert: {
          actual_close_date?: string | null
          assigned_user_id?: string | null
          client_id?: string | null
          created_at?: string | null
          description?: string | null
          estimated_value?: number | null
          expected_close_date?: string | null
          id?: string
          pipeline_stage_id?: string | null
          probability?: number | null
          status?: string | null
          title: string
          updated_at?: string | null
        }
        Update: {
          actual_close_date?: string | null
          assigned_user_id?: string | null
          client_id?: string | null
          created_at?: string | null
          description?: string | null
          estimated_value?: number | null
          expected_close_date?: string | null
          id?: string
          pipeline_stage_id?: string | null
          probability?: number | null
          status?: string | null
          title?: string
          updated_at?: string | null
        }
        Relationships: [
          {
            foreignKeyName: "sales_opportunities_assigned_user_id_fkey"
            columns: ["assigned_user_id"]
            isOneToOne: false
            referencedRelation: "users"
            referencedColumns: ["id"]
          },
          {
            foreignKeyName: "sales_opportunities_client_id_fkey"
            columns: ["client_id"]
            isOneToOne: false
            referencedRelation: "clients"
            referencedColumns: ["id"]
          },
          {
            foreignKeyName: "sales_opportunities_pipeline_stage_id_fkey"
            columns: ["pipeline_stage_id"]
            isOneToOne: false
            referencedRelation: "pipeline_stages"
            referencedColumns: ["id"]
          },
        ]
      }
      system_config: {
        Row: {
          config_key: string
          config_value: string | null
          created_at: string | null
          description: string | null
          id: number
          updated_at: string | null
        }
        Insert: {
          config_key: string
          config_value?: string | null
          created_at?: string | null
          description?: string | null
          id?: number
          updated_at?: string | null
        }
        Update: {
          config_key?: string
          config_value?: string | null
          created_at?: string | null
          description?: string | null
          id?: number
          updated_at?: string | null
        }
        Relationships: []
      }
      user_migration_instructions: {
        Row: {
          auth_user_created_id: string | null
          created_at: string | null
          email: string | null
          id: number
          migration_status: string | null
          name: string | null
          role: string | null
          temp_password: string | null
          user_id: string | null
        }
        Insert: {
          auth_user_created_id?: string | null
          created_at?: string | null
          email?: string | null
          id?: number
          migration_status?: string | null
          name?: string | null
          role?: string | null
          temp_password?: string | null
          user_id?: string | null
        }
        Update: {
          auth_user_created_id?: string | null
          created_at?: string | null
          email?: string | null
          id?: number
          migration_status?: string | null
          name?: string | null
          role?: string | null
          temp_password?: string | null
          user_id?: string | null
        }
        Relationships: []
      }
      users: {
        Row: {
          auth_user_id: string | null
          cedula: string | null
          created_at: string | null
          email: string
          id: string
          last_login: string | null
          name: string
          permissions: Json | null
          role: string
          status: string | null
          updated_at: string | null
        }
        Insert: {
          auth_user_id?: string | null
          cedula?: string | null
          created_at?: string | null
          email: string
          id?: string
          last_login?: string | null
          name: string
          permissions?: Json | null
          role: string
          status?: string | null
          updated_at?: string | null
        }
        Update: {
          auth_user_id?: string | null
          cedula?: string | null
          created_at?: string | null
          email?: string
          id?: string
          last_login?: string | null
          name?: string
          permissions?: Json | null
          role?: string
          status?: string | null
          updated_at?: string | null
        }
        Relationships: []
      }
      vehicles: {
        Row: {
          capacity_kg: number | null
          created_at: string | null
          driver_id: string | null
          driver_name: string | null
          id: string
          status: string | null
          vehicle_code: string
        }
        Insert: {
          capacity_kg?: number | null
          created_at?: string | null
          driver_id?: string | null
          driver_name?: string | null
          id?: string
          status?: string | null
          vehicle_code: string
        }
        Update: {
          capacity_kg?: number | null
          created_at?: string | null
          driver_id?: string | null
          driver_name?: string | null
          id?: string
          status?: string | null
          vehicle_code?: string
        }
        Relationships: [
          {
            foreignKeyName: "vehicles_driver_id_fkey"
            columns: ["driver_id"]
            isOneToOne: false
            referencedRelation: "users"
            referencedColumns: ["id"]
          },
        ]
      }
    }
    Views: {
      order_item_deliveries_audit_with_user: {
        Row: {
          action: string | null
          changed_at: string | null
          changed_by: string | null
          changed_by_email: string | null
          changed_by_name: string | null
          changed_by_role: string | null
          delivery_id: string | null
          id: string | null
          ip_address: unknown
          new_data: Json | null
          old_data: Json | null
          order_id: string | null
          order_item_id: string | null
          user_agent: string | null
        }
        Relationships: [
          {
            foreignKeyName: "order_item_deliveries_audit_changed_by_fkey"
            columns: ["changed_by"]
            isOneToOne: false
            referencedRelation: "users"
            referencedColumns: ["id"]
          },
          {
            foreignKeyName: "order_item_deliveries_audit_order_id_fkey"
            columns: ["order_id"]
            isOneToOne: false
            referencedRelation: "orders"
            referencedColumns: ["id"]
          },
        ]
      }
      order_items_audit_with_user: {
        Row: {
          action: string | null
          changed_at: string | null
          changed_by: string | null
          changed_by_email: string | null
          changed_by_name: string | null
          changed_by_role: string | null
          id: string | null
          ip_address: unknown
          new_data: Json | null
          old_data: Json | null
          order_id: string | null
          order_item_id: string | null
          user_agent: string | null
        }
        Relationships: [
          {
            foreignKeyName: "order_items_audit_changed_by_fkey"
            columns: ["changed_by"]
            isOneToOne: false
            referencedRelation: "users"
            referencedColumns: ["id"]
          },
          {
            foreignKeyName: "order_items_audit_order_id_fkey"
            columns: ["order_id"]
            isOneToOne: false
            referencedRelation: "orders"
            referencedColumns: ["id"]
          },
          {
            foreignKeyName: "order_items_audit_order_item_id_fkey"
            columns: ["order_item_id"]
            isOneToOne: false
            referencedRelation: "order_items"
            referencedColumns: ["id"]
          },
        ]
      }
      orders_audit_with_user: {
        Row: {
          action: string | null
          change_summary: string | null
          changed_at: string | null
          changed_by: string | null
          changed_by_email: string | null
          changed_by_name: string | null
          changed_by_role: string | null
          id: string | null
          ip_address: unknown
          new_data: Json | null
          old_data: Json | null
          order_id: string | null
          user_agent: string | null
        }
        Relationships: [
          {
            foreignKeyName: "orders_audit_changed_by_fkey"
            columns: ["changed_by"]
            isOneToOne: false
            referencedRelation: "users"
            referencedColumns: ["id"]
          },
          {
            foreignKeyName: "orders_audit_order_id_fkey"
            columns: ["order_id"]
            isOneToOne: false
            referencedRelation: "orders"
            referencedColumns: ["id"]
          },
        ]
      }
    }
    Functions: {
      calculate_consumption_efficiency: {
        Args: { p_actual_index: number; p_standard_index: number }
        Returns: number
      }
      calculate_consumption_index: {
        Args: { p_material_consumed: number; p_units_produced: number }
        Returns: number
      }
      calculate_expected_consumption: {
        Args: {
          p_product_id: string
          p_total_units: number
          p_work_center_code: string
        }
        Returns: {
          expected_quantity: number
          material_name: string
          material_unit: string
          tolerance_max: number
          tolerance_min: number
        }[]
      }
      calculate_inventory_variance: {
        Args: { count1_total: number; count2_total: number }
        Returns: number
      }
      calculate_next_frequency_date: {
        Args: { base_date: string; frequency_days: number[] }
        Returns: string
      }
      calculate_production_total: {
        Args: {
          p_product_id: string
          p_quantity_cans: number
          p_quantity_cans_per_car: number
          p_quantity_cars: number
          p_quantity_units: number
        }
        Returns: number
      }
      calculate_theoretical_consumption: {
        Args: {
          p_material_name: string
          p_product_id: string
          p_total_units: number
          p_work_center_code: string
        }
        Returns: number
      }
      calculate_time_efficiency: {
        Args: { p_shift_id: string }
        Returns: {
          actual_hours: number
          efficiency_percentage: number
          expected_units: number
          target_units_per_hour: number
          units_produced: number
        }[]
      }
      can_create_new_shift: {
        Args: {
          center_code: string
          target_date?: string
          target_shift_number?: number
        }
        Returns: boolean
      }
      check_migration_progress: {
        Args: never
        Returns: {
          auth_linked: boolean
          email: string
          name: string
          role: string
          status: string
        }[]
      }
      check_schedule_overlap: {
        Args: {
          p_branch_id?: string
          p_client_id?: string
          p_day_of_week: number
          p_end_time: string
          p_exclude_id?: string
          p_start_time: string
        }
        Returns: boolean
      }
      cleanup_old_access_logs: { Args: never; Returns: undefined }
      create_new_shift: {
        Args: { center_code: string; user_id?: string }
        Returns: string
      }
      get_active_frequencies_for_day: {
        Args: { target_day: number }
        Returns: {
          branch_id: string
          branch_name: string
          client_id: string
          client_name: string
          frequency_id: string
          notes: string
        }[]
      }
      get_active_shift_for_center: {
        Args: { center_code: string }
        Returns: {
          actual_start_time: string
          created_at: string
          is_active: boolean
          shift_date: string
          shift_id: string
          shift_number: number
          start_time: string
          status: string
          work_center_code: string
          work_center_id: string
        }[]
      }
      get_effective_receiving_schedule: {
        Args: { p_branch_id?: string; p_client_id?: string; p_date: string }
        Returns: {
          end_time: string
          note: string
          schedule_type: string
          start_time: string
          status: string
        }[]
      }
      get_export_statistics: {
        Args: { end_date?: string; start_date?: string }
        Returns: {
          avg_orders_per_export: number
          latest_invoice_number: number
          total_amount: number
          total_exports: number
          total_orders: number
        }[]
      }
      get_inventory_summary: {
        Args: { inventory_uuid: string }
        Returns: {
          inventory_id: string
          inventory_name: string
          status: string
          total_grams_count1: number
          total_grams_count2: number
          total_items_count1: number
          total_items_count2: number
          total_products: number
          variance_percentage: number
        }[]
      }
      get_next_remision_number: { Args: never; Returns: string }
      get_non_invoiced_remision_orders: {
        Args: {
          client_id_filter?: string
          end_date?: string
          start_date?: string
        }
        Returns: {
          client_name: string
          delivered_quantity_items: number
          expected_delivery_date: string
          order_id: string
          order_number: string
          remision_date: string
          remision_number: string
          route_name: string
          total_value: number
        }[]
      }
      get_order_change_summary: {
        Args: { audit_log: Database["public"]["Tables"]["orders_audit"]["Row"] }
        Returns: string
      }
      get_orders_for_direct_billing: {
        Args: { route_ids: string[] }
        Returns: {
          client_name: string
          expected_delivery_date: string
          order_id: string
          order_number: string
          route_name: string
          total_value: number
        }[]
      }
      get_orders_for_remision: {
        Args: { route_ids: string[] }
        Returns: {
          client_billing_type: Database["public"]["Enums"]["billing_type_enum"]
          client_name: string
          expected_delivery_date: string
          order_id: string
          order_number: string
          requires_remision_override: boolean
          route_name: string
          total_value: number
        }[]
      }
      get_pending_orders_for_routes: {
        Args: { route_ids: string[] }
        Returns: {
          client_name: string
          expected_delivery_date: string
          order_id: string
          order_number: string
          route_name: string
          total_value: number
        }[]
      }
      get_remision_statistics: {
        Args: { end_date?: string; start_date?: string }
        Returns: {
          avg_remision_amount: number
          invoiced_remisions: number
          pending_remisions: number
          total_remision_amount: number
          total_remisions: number
        }[]
      }
      get_required_materials_for_product: {
        Args: { p_product_id: string; p_work_center_code: string }
        Returns: {
          material_id: string
          material_name: string
          material_unit: string
          theoretical_consumption_per_unit: number
          tolerance_percentage: number
        }[]
      }
      get_shift_consumption_summary: {
        Args: { p_shift_id: string }
        Returns: {
          actual_consumption: number
          alert_level: string
          deviation_percentage: number
          expected_consumption: number
          material_name: string
          material_unit: string
          product_name: string
          total_units_produced: number
        }[]
      }
      has_active_shift: { Args: { center_code: string }; Returns: boolean }
      has_frequency_for_day: {
        Args: { target_branch_id: string; target_day: number }
        Returns: boolean
      }
      link_auth_user: {
        Args: { p_auth_user_id: string; p_email: string }
        Returns: string
      }
      mark_orders_as_invoiced: {
        Args: {
          export_history_id: string
          invoice_start: number
          order_ids: string[]
        }
        Returns: number
      }
      mark_remision_orders_as_invoiced: {
        Args: {
          export_history_id: string
          invoice_start: number
          order_ids: string[]
        }
        Returns: number
      }
      match_clientes: {
        Args: { filter?: Json; match_count: number; query_embedding: string }
        Returns: {
          content: string
          id: string
          metadata: Json
          similarity: number
        }[]
      }
      match_documents: {
        Args: { filter?: Json; match_count: number; query_embedding: string }
        Returns: {
          content: string
          id: string
          metadata: Json
          similarity: number
        }[]
      }
      properly_close_shift: { Args: { shift_id: string }; Returns: boolean }
      set_audit_context: {
        Args: { is_local?: boolean; new_value: string; setting_name: string }
        Returns: string
      }
      test_delivery_date_adjustment: { Args: never; Returns: string }
      update_last_login: { Args: { user_id: string }; Returns: undefined }
      validate_material_consumption: {
        Args: {
          p_actual_consumption: number
          p_material_name: string
          p_product_id: string
          p_total_units: number
          p_work_center_code: string
        }
        Returns: {
          actual_quantity: number
          alert_level: string
          alert_message: string
          deviation_percentage: number
          expected_quantity: number
          is_within_tolerance: boolean
          tolerance_percentage: number
        }[]
      }
    }
    Enums: {
      billing_type_enum: "facturable" | "remision"
    }
    CompositeTypes: {
      [_ in never]: never
    }
  }
}

type DatabaseWithoutInternals = Omit<Database, "__InternalSupabase">

type DefaultSchema = DatabaseWithoutInternals[Extract<keyof Database, "public">]

export type Tables<
  DefaultSchemaTableNameOrOptions extends
    | keyof (DefaultSchema["Tables"] & DefaultSchema["Views"])
    | { schema: keyof DatabaseWithoutInternals },
  TableName extends DefaultSchemaTableNameOrOptions extends {
    schema: keyof DatabaseWithoutInternals
  }
    ? keyof (DatabaseWithoutInternals[DefaultSchemaTableNameOrOptions["schema"]]["Tables"] &
        DatabaseWithoutInternals[DefaultSchemaTableNameOrOptions["schema"]]["Views"])
    : never = never,
> = DefaultSchemaTableNameOrOptions extends {
  schema: keyof DatabaseWithoutInternals
}
  ? (DatabaseWithoutInternals[DefaultSchemaTableNameOrOptions["schema"]]["Tables"] &
      DatabaseWithoutInternals[DefaultSchemaTableNameOrOptions["schema"]]["Views"])[TableName] extends {
      Row: infer R
    }
    ? R
    : never
  : DefaultSchemaTableNameOrOptions extends keyof (DefaultSchema["Tables"] &
        DefaultSchema["Views"])
    ? (DefaultSchema["Tables"] &
        DefaultSchema["Views"])[DefaultSchemaTableNameOrOptions] extends {
        Row: infer R
      }
      ? R
      : never
    : never

export type TablesInsert<
  DefaultSchemaTableNameOrOptions extends
    | keyof DefaultSchema["Tables"]
    | { schema: keyof DatabaseWithoutInternals },
  TableName extends DefaultSchemaTableNameOrOptions extends {
    schema: keyof DatabaseWithoutInternals
  }
    ? keyof DatabaseWithoutInternals[DefaultSchemaTableNameOrOptions["schema"]]["Tables"]
    : never = never,
> = DefaultSchemaTableNameOrOptions extends {
  schema: keyof DatabaseWithoutInternals
}
  ? DatabaseWithoutInternals[DefaultSchemaTableNameOrOptions["schema"]]["Tables"][TableName] extends {
      Insert: infer I
    }
    ? I
    : never
  : DefaultSchemaTableNameOrOptions extends keyof DefaultSchema["Tables"]
    ? DefaultSchema["Tables"][DefaultSchemaTableNameOrOptions] extends {
        Insert: infer I
      }
      ? I
      : never
    : never

export type TablesUpdate<
  DefaultSchemaTableNameOrOptions extends
    | keyof DefaultSchema["Tables"]
    | { schema: keyof DatabaseWithoutInternals },
  TableName extends DefaultSchemaTableNameOrOptions extends {
    schema: keyof DatabaseWithoutInternals
  }
    ? keyof DatabaseWithoutInternals[DefaultSchemaTableNameOrOptions["schema"]]["Tables"]
    : never = never,
> = DefaultSchemaTableNameOrOptions extends {
  schema: keyof DatabaseWithoutInternals
}
  ? DatabaseWithoutInternals[DefaultSchemaTableNameOrOptions["schema"]]["Tables"][TableName] extends {
      Update: infer U
    }
    ? U
    : never
  : DefaultSchemaTableNameOrOptions extends keyof DefaultSchema["Tables"]
    ? DefaultSchema["Tables"][DefaultSchemaTableNameOrOptions] extends {
        Update: infer U
      }
      ? U
      : never
    : never

export type Enums<
  DefaultSchemaEnumNameOrOptions extends
    | keyof DefaultSchema["Enums"]
    | { schema: keyof DatabaseWithoutInternals },
  EnumName extends DefaultSchemaEnumNameOrOptions extends {
    schema: keyof DatabaseWithoutInternals
  }
    ? keyof DatabaseWithoutInternals[DefaultSchemaEnumNameOrOptions["schema"]]["Enums"]
    : never = never,
> = DefaultSchemaEnumNameOrOptions extends {
  schema: keyof DatabaseWithoutInternals
}
  ? DatabaseWithoutInternals[DefaultSchemaEnumNameOrOptions["schema"]]["Enums"][EnumName]
  : DefaultSchemaEnumNameOrOptions extends keyof DefaultSchema["Enums"]
    ? DefaultSchema["Enums"][DefaultSchemaEnumNameOrOptions]
    : never

export type CompositeTypes<
  PublicCompositeTypeNameOrOptions extends
    | keyof DefaultSchema["CompositeTypes"]
    | { schema: keyof DatabaseWithoutInternals },
  CompositeTypeName extends PublicCompositeTypeNameOrOptions extends {
    schema: keyof DatabaseWithoutInternals
  }
    ? keyof DatabaseWithoutInternals[PublicCompositeTypeNameOrOptions["schema"]]["CompositeTypes"]
    : never = never,
> = PublicCompositeTypeNameOrOptions extends {
  schema: keyof DatabaseWithoutInternals
}
  ? DatabaseWithoutInternals[PublicCompositeTypeNameOrOptions["schema"]]["CompositeTypes"][CompositeTypeName]
  : PublicCompositeTypeNameOrOptions extends keyof DefaultSchema["CompositeTypes"]
    ? DefaultSchema["CompositeTypes"][PublicCompositeTypeNameOrOptions]
    : never

export const Constants = {
  graphql_public: {
    Enums: {},
  },
  produccion: {
    Enums: {},
  },
  public: {
    Enums: {
      billing_type_enum: ["facturable", "remision"],
    },
  },
} as const<|MERGE_RESOLUTION|>--- conflicted
+++ resolved
@@ -1,58 +1,15 @@
-export type Json =
-  | string
-  | number
-  | boolean
-  | null
-  | { [key: string]: Json | undefined }
-  | Json[]
-
-export type Database = {
-  // Allows to automatically instantiate createClient with right options
-  // instead of createClient<Database, { PostgrestVersion: 'XX' }>(URL, KEY)
-  __InternalSupabase: {
-    PostgrestVersion: "12.2.3 (519615d)"
-  }
-  graphql_public: {
+export interface Database {
+  public: {
     Tables: {
-      [_ in never]: never
-    }
-    Views: {
-      [_ in never]: never
-    }
-    Functions: {
-      graphql: {
-        Args: {
-          extensions?: Json
-          operationName?: string
-          query?: string
-          variables?: Json
-        }
-        Returns: Json
-      }
-    }
-    Enums: {
-      [_ in never]: never
-    }
-    CompositeTypes: {
-      [_ in never]: never
-    }
-  }
-  produccion: {
-    Tables: {
-      bill_of_materials: {
-        Row: {
+      users: {
+        Row: {
+          id: string
+          email: string
+          name: string
+          role: "admin" | "reviewer_area1" | "reviewer_area2" | "dispatcher" | "driver" | "commercial"
+          cedula: string | null
           created_at: string | null
-          id: string
-          is_active: boolean | null
-          material_id: string | null
-          operation_id: string | null
-          product_id: string | null
-          quantity_needed: number
-          unit_equivalence_grams: number
-          unit_name: string
           updated_at: string | null
-<<<<<<< HEAD
-=======
           permissions: {
             crm: boolean
             users: boolean
@@ -65,21 +22,15 @@
           status: string | null
           last_login: string | null
           auth_user_id: string | null
->>>>>>> 8e4bf7c4
-        }
-        Insert: {
+        }
+        Insert: {
+          id?: string
+          email: string
+          name: string
+          role: "admin" | "reviewer_area1" | "reviewer_area2" | "dispatcher" | "driver" | "commercial"
+          cedula?: string | null
           created_at?: string | null
-          id?: string
-          is_active?: boolean | null
-          material_id?: string | null
-          operation_id?: string | null
-          product_id?: string | null
-          quantity_needed: number
-          unit_equivalence_grams: number
-          unit_name: string
           updated_at?: string | null
-<<<<<<< HEAD
-=======
           permissions?: {
             crm: boolean
             users: boolean
@@ -92,21 +43,13 @@
           status?: string | null
           last_login?: string | null
           auth_user_id?: string | null
->>>>>>> 8e4bf7c4
-        }
-        Update: {
-          created_at?: string | null
-          id?: string
-          is_active?: boolean | null
-          material_id?: string | null
-          operation_id?: string | null
-          product_id?: string | null
-          quantity_needed?: number
-          unit_equivalence_grams?: number
-          unit_name?: string
+        }
+        Update: {
+          email?: string
+          name?: string
+          role?: "admin" | "reviewer_area1" | "reviewer_area2" | "dispatcher" | "driver" | "commercial"
+          cedula?: string | null
           updated_at?: string | null
-<<<<<<< HEAD
-=======
           permissions?: {
             crm: boolean
             users: boolean
@@ -119,3285 +62,1338 @@
           status?: string | null
           last_login?: string | null
           auth_user_id?: string | null
->>>>>>> 8e4bf7c4
-        }
-        Relationships: [
-          {
-            foreignKeyName: "bill_of_materials_operation_id_fkey"
-            columns: ["operation_id"]
-            isOneToOne: false
-            referencedRelation: "operations"
-            referencedColumns: ["id"]
-          },
-        ]
-      }
-      material_consumptions: {
-        Row: {
-          consumption_type: string | null
-          created_at: string | null
-          id: string
-          material_id: string | null
-          notes: string | null
-          quantity_consumed: number
-          recorded_at: string | null
-          recorded_by: string | null
-          shift_production_id: string | null
-        }
-        Insert: {
-          consumption_type?: string | null
-          created_at?: string | null
-          id?: string
-          material_id?: string | null
-          notes?: string | null
-          quantity_consumed: number
-          recorded_at?: string | null
-          recorded_by?: string | null
-          shift_production_id?: string | null
-        }
-        Update: {
-          consumption_type?: string | null
-          created_at?: string | null
-          id?: string
-          material_id?: string | null
-          notes?: string | null
-          quantity_consumed?: number
-          recorded_at?: string | null
-          recorded_by?: string | null
-          shift_production_id?: string | null
-        }
-        Relationships: [
-          {
-            foreignKeyName: "material_consumptions_shift_production_id_fkey"
-            columns: ["shift_production_id"]
-            isOneToOne: false
-            referencedRelation: "shift_productions"
-            referencedColumns: ["id"]
-          },
-        ]
-      }
-      operations: {
-        Row: {
-          code: string
-          color: string | null
-          created_at: string | null
+        }
+      }
+      clients: {
+        Row: {
+          id: string
+          name: string
+          contact_person: string | null
+          phone: string | null
+          email: string | null
+          address: string | null
+          razon_social: string | null
+          nit: string | null
+          lead_status: string
+          lead_source_id: string | null
+          assigned_user_id: string | null
+          created_at: string
+          facturador: "LA FABRIKA CO" | "PASTRY CHEF" | null
+          category: "CAFE" | "UNIVERSIDAD" | "CONVENIENCIA" | "HOTEL" | "COLEGIO" | "CATERING" | "SUPERMERCADO" | "CLUB" | "RESTAURANTE" | "OTRO" | null
+          billing_type: "facturable" | "remision"
+        }
+        Insert: {
+          name: string
+          contact_person?: string | null
+          phone?: string | null
+          email?: string | null
+          address?: string | null
+          razon_social?: string | null
+          nit?: string | null
+          lead_status?: string
+          lead_source_id?: string | null
+          assigned_user_id?: string | null
+          facturador?: "LA FABRIKA CO" | "PASTRY CHEF" | null
+          category?: "CAFE" | "UNIVERSIDAD" | "CONVENIENCIA" | "HOTEL" | "COLEGIO" | "CATERING" | "SUPERMERCADO" | "CLUB" | "RESTAURANTE" | "OTRO" | null
+          billing_type?: "facturable" | "remision"
+        }
+        Update: {
+          name?: string
+          contact_person?: string | null
+          phone?: string | null
+          email?: string | null
+          address?: string | null
+          razon_social?: string | null
+          nit?: string | null
+          lead_status?: string
+          lead_source_id?: string | null
+          assigned_user_id?: string | null
+          facturador?: "LA FABRIKA CO" | "PASTRY CHEF" | null
+          category?: "CAFE" | "UNIVERSIDAD" | "CONVENIENCIA" | "HOTEL" | "COLEGIO" | "CATERING" | "SUPERMERCADO" | "CLUB" | "RESTAURANTE" | "OTRO" | null
+          billing_type?: "facturable" | "remision"
+        }
+      }
+      branches: {
+        Row: {
+          id: string
+          client_id: string
+          name: string
+          address: string | null
+          contact_person: string | null
+          phone: string | null
+          email: string | null
+          is_main: boolean
+          created_at: string
+          updated_at: string
+          observations: string | null
+        }
+        Insert: {
+          client_id: string
+          name: string
+          address?: string | null
+          contact_person?: string | null
+          phone?: string | null
+          email?: string | null
+          is_main?: boolean
+          observations?: string | null
+        }
+        Update: {
+          name?: string
+          address?: string | null
+          contact_person?: string | null
+          phone?: string | null
+          email?: string | null
+          is_main?: boolean
+          observations?: string | null
+        }
+      }
+      orders: {
+        Row: {
+          id: string
+          order_number: string
+          client_id: string
+          branch_id: string | null
+          expected_delivery_date: string
+          requested_delivery_date: string | null
+          observations: string | null
+          status:
+            | "received"
+            | "review_area1"
+            | "review_area2"
+            | "ready_dispatch"
+            | "dispatched"
+            | "in_delivery"
+            | "delivered"
+            | "partially_delivered"
+            | "returned"
+            | "remisionado"
+          total_value: number
+          assigned_route_id: string | null
+          purchase_order_number: string | null
+          is_invoiced: boolean
+          invoiced_at: string | null
+          invoice_export_id: string | null
+          requires_remision: boolean
+          is_invoiced_from_remision: boolean
+          remision_invoiced_at: string | null
+          created_by: string
+          created_at: string
+          updated_at: string
+        }
+        Insert: {
+          order_number: string
+          client_id: string
+          branch_id?: string | null
+          expected_delivery_date: string
+          requested_delivery_date?: string | null
+          observations?: string | null
+          status?:
+            | "received"
+            | "review_area1"
+            | "review_area2"
+            | "ready_dispatch"
+            | "dispatched"
+            | "in_delivery"
+            | "delivered"
+            | "partially_delivered"
+            | "returned"
+            | "remisionado"
+          total_value?: number
+          assigned_route_id?: string | null
+          purchase_order_number?: string | null
+          is_invoiced?: boolean
+          invoiced_at?: string | null
+          invoice_export_id?: string | null
+          requires_remision?: boolean
+          is_invoiced_from_remision?: boolean
+          remision_invoiced_at?: string | null
+          created_by: string
+        }
+        Update: {
+          order_number?: string
+          client_id?: string
+          branch_id?: string | null
+          expected_delivery_date?: string
+          requested_delivery_date?: string | null
+          observations?: string | null
+          status?:
+            | "received"
+            | "review_area1"
+            | "review_area2"
+            | "ready_dispatch"
+            | "dispatched"
+            | "in_delivery"
+            | "delivered"
+            | "partially_delivered"
+            | "returned"
+            | "remisionado"
+          total_value?: number
+          assigned_route_id?: string | null
+          purchase_order_number?: string | null
+          is_invoiced?: boolean
+          invoiced_at?: string | null
+          invoice_export_id?: string | null
+          requires_remision?: boolean
+          is_invoiced_from_remision?: boolean
+          remision_invoiced_at?: string | null
+        }
+      }
+      order_items: {
+        Row: {
+          id: string
+          order_id: string
+          product_id: string
+          quantity_requested: number
+          quantity_available: number
+          quantity_missing: number
+          quantity_completed: number
+          quantity_dispatched: number
+          quantity_delivered: number
+          quantity_returned: number
+          unit_price: number
+          availability_status: "pending" | "available" | "partial" | "unavailable"
+          lote: string | null
+          created_at: string
+        }
+        Insert: {
+          order_id: string
+          product_id: string
+          quantity_requested: number
+          quantity_available?: number
+          quantity_missing?: number
+          quantity_completed?: number
+          quantity_dispatched?: number
+          quantity_delivered?: number
+          quantity_returned?: number
+          unit_price: number
+          availability_status?: "pending" | "available" | "partial" | "unavailable"
+          lote?: string | null
+        }
+        Update: {
+          quantity_requested?: number
+          quantity_available?: number
+          quantity_missing?: number
+          quantity_completed?: number
+          quantity_dispatched?: number
+          quantity_delivered?: number
+          quantity_returned?: number
+          unit_price?: number
+          availability_status?: "pending" | "available" | "partial" | "unavailable"
+          lote?: string | null
+        }
+      }
+      products: {
+        Row: {
+          id: string
+          name: string
           description: string | null
-          id: string
-          is_active: boolean | null
-          name: string
-          updated_at: string | null
-        }
-        Insert: {
-          code: string
-          color?: string | null
-          created_at?: string | null
-          description?: string | null
-          id?: string
-          is_active?: boolean | null
-          name: string
-          updated_at?: string | null
-        }
-        Update: {
-          code?: string
-          color?: string | null
-          created_at?: string | null
-          description?: string | null
-          id?: string
-          is_active?: boolean | null
+          unit: string
+          price: number | null
+          weight: string | null
+          category: "PT" | "MP"
+          nombre_wo: string | null
+          codigo_wo: string | null
+          created_at: string
+        }
+        Insert: {
+          name: string
+          description?: string | null
+          unit?: string
+          price?: number | null
+          weight?: string | null
+          category?: "PT" | "MP"
+          nombre_wo?: string | null
+          codigo_wo?: string | null
+        }
+        Update: {
           name?: string
-          updated_at?: string | null
-        }
-        Relationships: []
-      }
-      production_productivity: {
-        Row: {
-          created_at: string | null
-          id: string
-          is_active: boolean | null
-          operation_id: string | null
-          product_id: string | null
-          units_per_hour: number
-          updated_at: string | null
-          work_center_id: string | null
-        }
-        Insert: {
-          created_at?: string | null
-          id?: string
-          is_active?: boolean | null
-          operation_id?: string | null
-          product_id?: string | null
-          units_per_hour: number
-          updated_at?: string | null
-          work_center_id?: string | null
-        }
-        Update: {
-          created_at?: string | null
-          id?: string
-          is_active?: boolean | null
-          operation_id?: string | null
-          product_id?: string | null
-          units_per_hour?: number
-          updated_at?: string | null
-          work_center_id?: string | null
-        }
-        Relationships: [
-          {
-            foreignKeyName: "production_productivity_operation_id_fkey"
-            columns: ["operation_id"]
-            isOneToOne: false
-            referencedRelation: "operations"
-            referencedColumns: ["id"]
-          },
-          {
-            foreignKeyName: "production_productivity_work_center_id_fkey"
-            columns: ["work_center_id"]
-            isOneToOne: false
-            referencedRelation: "work_centers"
-            referencedColumns: ["id"]
-          },
-        ]
-      }
-      production_records: {
-        Row: {
-          bad_units: number | null
-          created_at: string | null
-          good_units: number | null
-          id: string
-          notes: string | null
-          recorded_at: string | null
-          recorded_by: string | null
-          shift_production_id: string | null
-        }
-        Insert: {
-          bad_units?: number | null
-          created_at?: string | null
-          good_units?: number | null
-          id?: string
-          notes?: string | null
-          recorded_at?: string | null
-          recorded_by?: string | null
-          shift_production_id?: string | null
-        }
-        Update: {
-          bad_units?: number | null
-          created_at?: string | null
-          good_units?: number | null
-          id?: string
-          notes?: string | null
-          recorded_at?: string | null
-          recorded_by?: string | null
-          shift_production_id?: string | null
-        }
-        Relationships: [
-          {
-            foreignKeyName: "production_records_shift_production_id_fkey"
-            columns: ["shift_production_id"]
-            isOneToOne: false
-            referencedRelation: "shift_productions"
-            referencedColumns: ["id"]
-          },
-        ]
-      }
-      production_route_tracking: {
-        Row: {
-          created_at: string | null
-          id: string
-          product_id: string | null
-          shift_date: string
-          units_pending: number | null
-          units_processed: number | null
-          updated_at: string | null
-          work_center_id: string | null
-        }
-        Insert: {
-          created_at?: string | null
-          id?: string
-          product_id?: string | null
-          shift_date?: string
-          units_pending?: number | null
-          units_processed?: number | null
-          updated_at?: string | null
-          work_center_id?: string | null
-        }
-        Update: {
-          created_at?: string | null
-          id?: string
-          product_id?: string | null
-          shift_date?: string
-          units_pending?: number | null
-          units_processed?: number | null
-          updated_at?: string | null
-          work_center_id?: string | null
-        }
-        Relationships: [
-          {
-            foreignKeyName: "production_route_tracking_work_center_id_fkey"
-            columns: ["work_center_id"]
-            isOneToOne: false
-            referencedRelation: "work_centers"
-            referencedColumns: ["id"]
-          },
-        ]
-      }
-      production_routes: {
-        Row: {
-          created_at: string | null
-          id: string
-          is_active: boolean | null
-          product_id: string | null
-          sequence_order: number
-          work_center_id: string | null
-        }
-        Insert: {
-          created_at?: string | null
-          id?: string
-          is_active?: boolean | null
-          product_id?: string | null
-          sequence_order: number
-          work_center_id?: string | null
-        }
-        Update: {
-          created_at?: string | null
-          id?: string
-          is_active?: boolean | null
-          product_id?: string | null
-          sequence_order?: number
-          work_center_id?: string | null
-        }
-        Relationships: [
-          {
-            foreignKeyName: "production_routes_work_center_id_fkey"
-            columns: ["work_center_id"]
-            isOneToOne: false
-            referencedRelation: "work_centers"
-            referencedColumns: ["id"]
-          },
-        ]
-      }
-      production_shifts: {
-        Row: {
-          created_at: string | null
-          created_by: string | null
-          ended_at: string | null
-          id: string
-          notes: string | null
-          shift_name: string
-          started_at: string
-          status: string | null
-          updated_at: string | null
-          work_center_id: string | null
-        }
-        Insert: {
-          created_at?: string | null
-          created_by?: string | null
-          ended_at?: string | null
-          id?: string
-          notes?: string | null
-          shift_name: string
-          started_at?: string
-          status?: string | null
-          updated_at?: string | null
-          work_center_id?: string | null
-        }
-        Update: {
-          created_at?: string | null
-          created_by?: string | null
-          ended_at?: string | null
-          id?: string
-          notes?: string | null
-          shift_name?: string
-          started_at?: string
-          status?: string | null
-          updated_at?: string | null
-          work_center_id?: string | null
-        }
-        Relationships: [
-          {
-            foreignKeyName: "production_shifts_work_center_id_fkey"
-            columns: ["work_center_id"]
-            isOneToOne: false
-            referencedRelation: "work_centers"
-            referencedColumns: ["id"]
-          },
-        ]
-      }
-      shift_productions: {
-        Row: {
-          created_at: string | null
-          ended_at: string | null
-          id: string
-          notes: string | null
-          product_id: string | null
-          shift_id: string | null
-          started_at: string
-          status: string | null
-          total_bad_units: number | null
-          total_good_units: number | null
-          updated_at: string | null
-        }
-        Insert: {
-          created_at?: string | null
-          ended_at?: string | null
-          id?: string
-          notes?: string | null
-          product_id?: string | null
-          shift_id?: string | null
-          started_at?: string
-          status?: string | null
-          total_bad_units?: number | null
-          total_good_units?: number | null
-          updated_at?: string | null
-        }
-        Update: {
-          created_at?: string | null
-          ended_at?: string | null
-          id?: string
-          notes?: string | null
-          product_id?: string | null
-          shift_id?: string | null
-          started_at?: string
-          status?: string | null
-          total_bad_units?: number | null
-          total_good_units?: number | null
-          updated_at?: string | null
-        }
-        Relationships: [
-          {
-            foreignKeyName: "shift_productions_shift_id_fkey"
-            columns: ["shift_id"]
-            isOneToOne: false
-            referencedRelation: "production_shifts"
-            referencedColumns: ["id"]
-          },
-        ]
-      }
-      work_centers: {
-        Row: {
-          code: string
-          created_at: string | null
-          description: string | null
-          id: string
-          is_active: boolean | null
-          name: string
-          operation_id: string | null
-          updated_at: string | null
-        }
-        Insert: {
-          code: string
-          created_at?: string | null
-          description?: string | null
-          id?: string
-          is_active?: boolean | null
-          name: string
-          operation_id?: string | null
-          updated_at?: string | null
-        }
-        Update: {
-          code?: string
-          created_at?: string | null
-          description?: string | null
-          id?: string
-          is_active?: boolean | null
-          name?: string
-          operation_id?: string | null
-          updated_at?: string | null
-        }
-        Relationships: [
-          {
-            foreignKeyName: "work_centers_operation_id_fkey"
-            columns: ["operation_id"]
-            isOneToOne: false
-            referencedRelation: "operations"
-            referencedColumns: ["id"]
-          },
-        ]
-      }
-    }
-    Views: {
-      [_ in never]: never
-    }
-    Functions: {
-      calculate_theoretical_consumption: {
-        Args: { p_product_id: string; p_units_produced: number }
-        Returns: {
-          material_id: string
-          material_name: string
-          theoretical_quantity: number
-          unit_name: string
-        }[]
-      }
-      calculate_theoretical_production: {
-        Args: {
-          p_end_time?: string
-          p_product_id: string
-          p_start_time: string
-          p_work_center_id: string
-        }
-        Returns: number
-      }
-    }
-    Enums: {
-      [_ in never]: never
-    }
-    CompositeTypes: {
-      [_ in never]: never
-    }
-  }
-  public: {
-    Tables: {
-      access_logs: {
-        Row: {
-          access_denied_reason: string | null
-          attempted_at: string | null
-          attempted_path: string
-          created_at: string | null
-          id: string
-          ip_address: string | null
-          user_agent: string | null
-          user_email: string | null
-          user_id: string | null
-        }
-        Insert: {
-          access_denied_reason?: string | null
-          attempted_at?: string | null
-          attempted_path: string
-          created_at?: string | null
-          id?: string
-          ip_address?: string | null
-          user_agent?: string | null
-          user_email?: string | null
-          user_id?: string | null
-        }
-        Update: {
-          access_denied_reason?: string | null
-          attempted_at?: string | null
-          attempted_path?: string
-          created_at?: string | null
-          id?: string
-          ip_address?: string | null
-          user_agent?: string | null
-          user_email?: string | null
-          user_id?: string | null
-        }
-        Relationships: []
-      }
-      branches: {
-        Row: {
-          address: string | null
-          client_id: string | null
-          contact_person: string | null
-          created_at: string | null
-          email: string | null
-          id: string
-          is_main: boolean | null
-          name: string
-          observations: string | null
-          phone: string | null
-          updated_at: string | null
-        }
-        Insert: {
-          address?: string | null
-          client_id?: string | null
-          contact_person?: string | null
-          created_at?: string | null
-          email?: string | null
-          id?: string
-          is_main?: boolean | null
-          name: string
-          observations?: string | null
-          phone?: string | null
-          updated_at?: string | null
-        }
-        Update: {
-          address?: string | null
-          client_id?: string | null
-          contact_person?: string | null
-          created_at?: string | null
-          email?: string | null
-          id?: string
-          is_main?: boolean | null
-          name?: string
-          observations?: string | null
-          phone?: string | null
-          updated_at?: string | null
-        }
-        Relationships: [
-          {
-            foreignKeyName: "branches_client_id_fkey"
-            columns: ["client_id"]
-            isOneToOne: false
-            referencedRelation: "clients"
-            referencedColumns: ["id"]
-          },
-        ]
-      }
-      client_config: {
-        Row: {
-          client_id: string
-          created_at: string | null
-          id: number
-          orders_by_units: boolean | null
-          updated_at: string | null
-        }
-        Insert: {
-          client_id: string
-          created_at?: string | null
-          id?: number
-          orders_by_units?: boolean | null
-          updated_at?: string | null
-        }
-        Update: {
-          client_id?: string
-          created_at?: string | null
-          id?: number
-          orders_by_units?: boolean | null
-          updated_at?: string | null
-        }
-        Relationships: [
-          {
-            foreignKeyName: "fk_client_config_client_id"
-            columns: ["client_id"]
-            isOneToOne: false
-            referencedRelation: "clients"
-            referencedColumns: ["id"]
-          },
-        ]
-      }
-      client_credit_terms: {
-        Row: {
-          client_id: string
-          created_at: string | null
-          credit_days: number
-          id: number
-          updated_at: string | null
-        }
-        Insert: {
-          client_id: string
-          created_at?: string | null
-          credit_days?: number
-          id?: number
-          updated_at?: string | null
-        }
-        Update: {
-          client_id?: string
-          created_at?: string | null
-          credit_days?: number
-          id?: number
-          updated_at?: string | null
-        }
-        Relationships: [
-          {
-            foreignKeyName: "client_credit_terms_client_id_fkey"
-            columns: ["client_id"]
-            isOneToOne: true
-            referencedRelation: "clients"
-            referencedColumns: ["id"]
-          },
-        ]
-      }
-      client_frequencies: {
-        Row: {
-          branch_id: string
-          created_at: string | null
-          day_of_week: number
-          id: string
-          is_active: boolean | null
-          notes: string | null
-          updated_at: string | null
-        }
-        Insert: {
-          branch_id: string
-          created_at?: string | null
-          day_of_week: number
-          id?: string
-          is_active?: boolean | null
-          notes?: string | null
-          updated_at?: string | null
-        }
-        Update: {
-          branch_id?: string
-          created_at?: string | null
-          day_of_week?: number
-          id?: string
-          is_active?: boolean | null
-          notes?: string | null
-          updated_at?: string | null
-        }
-        Relationships: [
-          {
-            foreignKeyName: "client_frequencies_branch_id_fkey"
-            columns: ["branch_id"]
-            isOneToOne: false
-            referencedRelation: "branches"
-            referencedColumns: ["id"]
-          },
-        ]
-      }
-      client_price_lists: {
-        Row: {
-          client_id: string | null
-          created_at: string | null
-          id: number
-          is_active: boolean | null
-          product_id: string | null
-          unit_price: number
-          updated_at: string | null
-        }
-        Insert: {
-          client_id?: string | null
-          created_at?: string | null
-          id?: number
-          is_active?: boolean | null
-          product_id?: string | null
-          unit_price: number
-          updated_at?: string | null
-        }
-        Update: {
-          client_id?: string | null
-          created_at?: string | null
-          id?: number
-          is_active?: boolean | null
-          product_id?: string | null
-          unit_price?: number
-          updated_at?: string | null
-        }
-        Relationships: [
-          {
-            foreignKeyName: "client_price_lists_client_id_fkey"
-            columns: ["client_id"]
-            isOneToOne: false
-            referencedRelation: "clients"
-            referencedColumns: ["id"]
-          },
-          {
-            foreignKeyName: "client_price_lists_product_id_fkey"
-            columns: ["product_id"]
-            isOneToOne: false
-            referencedRelation: "products"
-            referencedColumns: ["id"]
-          },
-        ]
-      }
-      clientes_rag: {
-        Row: {
-          content: string | null
-          created_at: string | null
-          embedding: string | null
-          id: string
-          metadata: Json | null
-        }
-        Insert: {
-          content?: string | null
-          created_at?: string | null
-          embedding?: string | null
-          id?: string
-          metadata?: Json | null
-        }
-        Update: {
-          content?: string | null
-          created_at?: string | null
-          embedding?: string | null
-          id?: string
-          metadata?: Json | null
-        }
-        Relationships: []
-      }
-      clients: {
-        Row: {
-          address: string | null
-          assigned_user_id: string | null
-          billing_type: Database["public"]["Enums"]["billing_type_enum"] | null
-          category: string | null
-          contact_person: string | null
-          created_at: string | null
-          email: string | null
-          facturador: string | null
-          id: string
-          lead_source_id: string | null
-          lead_status: string | null
-          name: string
-          nit: string | null
-          phone: string | null
-          razon_social: string | null
-        }
-        Insert: {
-          address?: string | null
-          assigned_user_id?: string | null
-          billing_type?: Database["public"]["Enums"]["billing_type_enum"] | null
-          category?: string | null
-          contact_person?: string | null
-          created_at?: string | null
-          email?: string | null
-          facturador?: string | null
-          id?: string
-          lead_source_id?: string | null
-          lead_status?: string | null
-          name: string
-          nit?: string | null
-          phone?: string | null
-          razon_social?: string | null
-        }
-        Update: {
-          address?: string | null
-          assigned_user_id?: string | null
-          billing_type?: Database["public"]["Enums"]["billing_type_enum"] | null
-          category?: string | null
-          contact_person?: string | null
-          created_at?: string | null
-          email?: string | null
-          facturador?: string | null
-          id?: string
-          lead_source_id?: string | null
-          lead_status?: string | null
-          name?: string
-          nit?: string | null
-          phone?: string | null
-          razon_social?: string | null
-        }
-        Relationships: [
-          {
-            foreignKeyName: "clients_assigned_user_id_fkey"
-            columns: ["assigned_user_id"]
-            isOneToOne: false
-            referencedRelation: "users"
-            referencedColumns: ["id"]
-          },
-          {
-            foreignKeyName: "clients_lead_source_id_fkey"
-            columns: ["lead_source_id"]
-            isOneToOne: false
-            referencedRelation: "lead_sources"
-            referencedColumns: ["id"]
-          },
-        ]
-      }
-      emails: {
-        Row: {
-          body: string | null
-          conversation_id: string | null
-          created_at: string
-          email_direction: string | null
-          from_email: string | null
-          id: string
-          message_id: string | null
-          subject: string | null
-          to_email: string | null
-          user_id: string | null
-        }
-        Insert: {
-          body?: string | null
-          conversation_id?: string | null
-          created_at?: string
-          email_direction?: string | null
-          from_email?: string | null
-          id?: string
-          message_id?: string | null
-          subject?: string | null
-          to_email?: string | null
-          user_id?: string | null
-        }
-        Update: {
-          body?: string | null
-          conversation_id?: string | null
-          created_at?: string
-          email_direction?: string | null
-          from_email?: string | null
-          id?: string
-          message_id?: string | null
-          subject?: string | null
-          to_email?: string | null
-          user_id?: string | null
-        }
-        Relationships: []
-      }
-      employees: {
-        Row: {
-          created_at: string | null
-          email: string | null
-          id: number
-          name: string
-        }
-        Insert: {
-          created_at?: string | null
-          email?: string | null
-          id?: never
-          name: string
-        }
-        Update: {
-          created_at?: string | null
-          email?: string | null
-          id?: never
-          name?: string
-        }
-        Relationships: []
-      }
-      export_history: {
-        Row: {
-          created_at: string | null
-          created_by: string | null
-          export_date: string | null
-          export_summary: Json | null
-          file_data: string | null
-          file_name: string
-          id: string
-          invoice_number_end: number
-          invoice_number_start: number
-          route_names: string[]
-          routes_exported: string[]
-          total_amount: number | null
-          total_orders: number
-          updated_at: string | null
-        }
-        Insert: {
-          created_at?: string | null
-          created_by?: string | null
-          export_date?: string | null
-          export_summary?: Json | null
-          file_data?: string | null
-          file_name: string
-          id?: string
-          invoice_number_end: number
-          invoice_number_start: number
-          route_names?: string[]
-          routes_exported?: string[]
-          total_amount?: number | null
-          total_orders?: number
-          updated_at?: string | null
-        }
-        Update: {
-          created_at?: string | null
-          created_by?: string | null
-          export_date?: string | null
-          export_summary?: Json | null
-          file_data?: string | null
-          file_name?: string
-          id?: string
-          invoice_number_end?: number
-          invoice_number_start?: number
-          route_names?: string[]
-          routes_exported?: string[]
-          total_amount?: number | null
-          total_orders?: number
-          updated_at?: string | null
-        }
-        Relationships: [
-          {
-            foreignKeyName: "export_history_created_by_fkey"
-            columns: ["created_by"]
-            isOneToOne: false
-            referencedRelation: "users"
-            referencedColumns: ["id"]
-          },
-        ]
-      }
-      inventories: {
-        Row: {
-          completed_at: string | null
-          created_at: string | null
-          created_by: string | null
-          description: string | null
-          id: string
-          name: string
-          status: string | null
-          updated_at: string | null
-        }
-        Insert: {
-          completed_at?: string | null
-          created_at?: string | null
-          created_by?: string | null
-          description?: string | null
-          id?: string
-          name: string
-          status?: string | null
-          updated_at?: string | null
-        }
-        Update: {
-          completed_at?: string | null
-          created_at?: string | null
-          created_by?: string | null
-          description?: string | null
-          id?: string
-          name?: string
-          status?: string | null
-          updated_at?: string | null
-        }
-        Relationships: [
-          {
-            foreignKeyName: "inventories_created_by_fkey"
-            columns: ["created_by"]
-            isOneToOne: false
-            referencedRelation: "users"
-            referencedColumns: ["id"]
-          },
-        ]
-      }
-      inventory_count_items: {
-        Row: {
-          created_at: string | null
-          grams_per_unit: number
-          id: string
-          inventory_count_id: string | null
-          notes: string | null
-          product_id: string | null
-          quantity_units: number
-          total_grams: number | null
-          updated_at: string | null
-        }
-        Insert: {
-          created_at?: string | null
-          grams_per_unit?: number
-          id?: string
-          inventory_count_id?: string | null
-          notes?: string | null
-          product_id?: string | null
-          quantity_units?: number
-          total_grams?: number | null
-          updated_at?: string | null
-        }
-        Update: {
-          created_at?: string | null
-          grams_per_unit?: number
-          id?: string
-          inventory_count_id?: string | null
-          notes?: string | null
-          product_id?: string | null
-          quantity_units?: number
-          total_grams?: number | null
-          updated_at?: string | null
-        }
-        Relationships: [
-          {
-            foreignKeyName: "inventory_count_items_inventory_count_id_fkey"
-            columns: ["inventory_count_id"]
-            isOneToOne: false
-            referencedRelation: "inventory_counts"
-            referencedColumns: ["id"]
-          },
-          {
-            foreignKeyName: "inventory_count_items_product_id_fkey"
-            columns: ["product_id"]
-            isOneToOne: false
-            referencedRelation: "products"
-            referencedColumns: ["id"]
-          },
-        ]
-      }
-      inventory_counts: {
-        Row: {
-          completed_at: string | null
-          count_number: number
-          created_at: string | null
-          created_by: string | null
-          id: string
-          inventory_id: string | null
-          status: string | null
-        }
-        Insert: {
-          completed_at?: string | null
-          count_number?: number
-          created_at?: string | null
-          created_by?: string | null
-          id?: string
-          inventory_id?: string | null
-          status?: string | null
-        }
-        Update: {
-          completed_at?: string | null
-          count_number?: number
-          created_at?: string | null
-          created_by?: string | null
-          id?: string
-          inventory_id?: string | null
-          status?: string | null
-        }
-        Relationships: [
-          {
-            foreignKeyName: "inventory_counts_created_by_fkey"
-            columns: ["created_by"]
-            isOneToOne: false
-            referencedRelation: "users"
-            referencedColumns: ["id"]
-          },
-          {
-            foreignKeyName: "inventory_counts_inventory_id_fkey"
-            columns: ["inventory_id"]
-            isOneToOne: false
-            referencedRelation: "inventories"
-            referencedColumns: ["id"]
-          },
-        ]
-      }
-      inventory_final_results: {
-        Row: {
-          created_at: string | null
-          final_grams_per_unit: number
-          final_quantity: number
-          final_total_grams: number | null
-          final_value: number | null
-          id: string
-          inventory_id: string | null
-          notes: string | null
-          product_id: string | null
-          resolution_method: string | null
-          variance_from_count1_percentage: number | null
-          variance_from_count2_percentage: number | null
-        }
-        Insert: {
-          created_at?: string | null
-          final_grams_per_unit: number
-          final_quantity: number
-          final_total_grams?: number | null
-          final_value?: number | null
-          id?: string
-          inventory_id?: string | null
-          notes?: string | null
-          product_id?: string | null
-          resolution_method?: string | null
-          variance_from_count1_percentage?: number | null
-          variance_from_count2_percentage?: number | null
-        }
-        Update: {
-          created_at?: string | null
-          final_grams_per_unit?: number
-          final_quantity?: number
-          final_total_grams?: number | null
-          final_value?: number | null
-          id?: string
-          inventory_id?: string | null
-          notes?: string | null
-          product_id?: string | null
-          resolution_method?: string | null
-          variance_from_count1_percentage?: number | null
-          variance_from_count2_percentage?: number | null
-        }
-        Relationships: [
-          {
-            foreignKeyName: "inventory_final_results_inventory_id_fkey"
-            columns: ["inventory_id"]
-            isOneToOne: false
-            referencedRelation: "inventories"
-            referencedColumns: ["id"]
-          },
-          {
-            foreignKeyName: "inventory_final_results_product_id_fkey"
-            columns: ["product_id"]
-            isOneToOne: false
-            referencedRelation: "products"
-            referencedColumns: ["id"]
-          },
-        ]
-      }
-      inventory_reconciliations: {
-        Row: {
-          count1_grams_per_unit: number | null
-          count1_quantity: number | null
-          count1_total_grams: number | null
-          count2_grams_per_unit: number | null
-          count2_quantity: number | null
-          count2_total_grams: number | null
-          created_at: string | null
-          final_grams_per_unit: number
-          final_quantity: number
-          final_total_grams: number | null
-          id: string
-          inventory_id: string | null
-          notes: string | null
-          product_id: string | null
-          resolution_method: string | null
-          resolved_by: string | null
-          variance_percentage: number | null
-        }
-        Insert: {
-          count1_grams_per_unit?: number | null
-          count1_quantity?: number | null
-          count1_total_grams?: number | null
-          count2_grams_per_unit?: number | null
-          count2_quantity?: number | null
-          count2_total_grams?: number | null
-          created_at?: string | null
-          final_grams_per_unit: number
-          final_quantity: number
-          final_total_grams?: number | null
-          id?: string
-          inventory_id?: string | null
-          notes?: string | null
-          product_id?: string | null
-          resolution_method?: string | null
-          resolved_by?: string | null
-          variance_percentage?: number | null
-        }
-        Update: {
-          count1_grams_per_unit?: number | null
-          count1_quantity?: number | null
-          count1_total_grams?: number | null
-          count2_grams_per_unit?: number | null
-          count2_quantity?: number | null
-          count2_total_grams?: number | null
-          created_at?: string | null
-          final_grams_per_unit?: number
-          final_quantity?: number
-          final_total_grams?: number | null
-          id?: string
-          inventory_id?: string | null
-          notes?: string | null
-          product_id?: string | null
-          resolution_method?: string | null
-          resolved_by?: string | null
-          variance_percentage?: number | null
-        }
-        Relationships: [
-          {
-            foreignKeyName: "inventory_reconciliations_inventory_id_fkey"
-            columns: ["inventory_id"]
-            isOneToOne: false
-            referencedRelation: "inventories"
-            referencedColumns: ["id"]
-          },
-          {
-            foreignKeyName: "inventory_reconciliations_product_id_fkey"
-            columns: ["product_id"]
-            isOneToOne: false
-            referencedRelation: "products"
-            referencedColumns: ["id"]
-          },
-          {
-            foreignKeyName: "inventory_reconciliations_resolved_by_fkey"
-            columns: ["resolved_by"]
-            isOneToOne: false
-            referencedRelation: "users"
-            referencedColumns: ["id"]
-          },
-        ]
-      }
-      lead_activities: {
-        Row: {
-          activity_type: string
-          actual_value: number | null
-          client_id: string | null
-          completed_date: string | null
-          created_at: string | null
-          description: string | null
-          estimated_value: number | null
-          id: string
-          scheduled_date: string | null
-          status: string | null
-          title: string
-          updated_at: string | null
-          user_id: string | null
-        }
-        Insert: {
-          activity_type: string
-          actual_value?: number | null
-          client_id?: string | null
-          completed_date?: string | null
-          created_at?: string | null
-          description?: string | null
-          estimated_value?: number | null
-          id?: string
-          scheduled_date?: string | null
-          status?: string | null
-          title: string
-          updated_at?: string | null
-          user_id?: string | null
-        }
-        Update: {
-          activity_type?: string
-          actual_value?: number | null
-          client_id?: string | null
-          completed_date?: string | null
-          created_at?: string | null
-          description?: string | null
-          estimated_value?: number | null
-          id?: string
-          scheduled_date?: string | null
-          status?: string | null
-          title?: string
-          updated_at?: string | null
-          user_id?: string | null
-        }
-        Relationships: [
-          {
-            foreignKeyName: "lead_activities_client_id_fkey"
-            columns: ["client_id"]
-            isOneToOne: false
-            referencedRelation: "clients"
-            referencedColumns: ["id"]
-          },
-          {
-            foreignKeyName: "lead_activities_user_id_fkey"
-            columns: ["user_id"]
-            isOneToOne: false
-            referencedRelation: "users"
-            referencedColumns: ["id"]
-          },
-        ]
-      }
-      lead_sources: {
-        Row: {
-          created_at: string | null
-          description: string | null
-          id: string
-          is_active: boolean | null
-          name: string
-        }
-        Insert: {
-          created_at?: string | null
-          description?: string | null
-          id?: string
-          is_active?: boolean | null
-          name: string
-        }
-        Update: {
-          created_at?: string | null
-          description?: string | null
-          id?: string
-          is_active?: boolean | null
-          name?: string
-        }
-        Relationships: []
-      }
-      order_invoices: {
-        Row: {
-          client_name: string | null
-          created_at: string | null
-          export_history_id: string | null
-          id: string
-          invoice_date: string
-          invoice_number: number
-          order_amount: number | null
-          order_id: string | null
-          route_name: string | null
-        }
-        Insert: {
-          client_name?: string | null
-          created_at?: string | null
-          export_history_id?: string | null
-          id?: string
-          invoice_date: string
-          invoice_number: number
-          order_amount?: number | null
-          order_id?: string | null
-          route_name?: string | null
-        }
-        Update: {
-          client_name?: string | null
-          created_at?: string | null
-          export_history_id?: string | null
-          id?: string
-          invoice_date?: string
-          invoice_number?: number
-          order_amount?: number | null
-          order_id?: string | null
-          route_name?: string | null
-        }
-        Relationships: [
-          {
-            foreignKeyName: "order_invoices_export_history_id_fkey"
-            columns: ["export_history_id"]
-            isOneToOne: false
-            referencedRelation: "export_history"
-            referencedColumns: ["id"]
-          },
-          {
-            foreignKeyName: "order_invoices_order_id_fkey"
-            columns: ["order_id"]
-            isOneToOne: false
-            referencedRelation: "orders"
-            referencedColumns: ["id"]
-          },
-        ]
-      }
-      order_item_deliveries: {
-        Row: {
-          created_at: string | null
-          delivered_at: string | null
-          delivery_notes: string | null
-          delivery_status: string | null
-          evidence_url: string | null
-          id: string
-          order_item_id: string | null
-          quantity_delivered: number | null
-          quantity_rejected: number | null
-          rejection_reason: string | null
-          route_order_id: string | null
-          updated_at: string | null
-        }
-        Insert: {
-          created_at?: string | null
-          delivered_at?: string | null
-          delivery_notes?: string | null
-          delivery_status?: string | null
-          evidence_url?: string | null
-          id?: string
-          order_item_id?: string | null
-          quantity_delivered?: number | null
-          quantity_rejected?: number | null
-          rejection_reason?: string | null
-          route_order_id?: string | null
-          updated_at?: string | null
-        }
-        Update: {
-          created_at?: string | null
-          delivered_at?: string | null
-          delivery_notes?: string | null
-          delivery_status?: string | null
-          evidence_url?: string | null
-          id?: string
-          order_item_id?: string | null
-          quantity_delivered?: number | null
-          quantity_rejected?: number | null
-          rejection_reason?: string | null
-          route_order_id?: string | null
-          updated_at?: string | null
-        }
-        Relationships: [
-          {
-            foreignKeyName: "order_item_deliveries_order_item_id_fkey"
-            columns: ["order_item_id"]
-            isOneToOne: false
-            referencedRelation: "order_items"
-            referencedColumns: ["id"]
-          },
-          {
-            foreignKeyName: "order_item_deliveries_route_order_id_fkey"
-            columns: ["route_order_id"]
-            isOneToOne: false
-            referencedRelation: "route_orders"
-            referencedColumns: ["id"]
-          },
-        ]
-      }
-      order_item_deliveries_audit: {
-        Row: {
-          action: string
-          changed_at: string | null
-          changed_by: string | null
-          delivery_id: string | null
-          id: string
-          ip_address: unknown
-          new_data: Json | null
-          old_data: Json | null
-          order_id: string | null
-          order_item_id: string | null
-          user_agent: string | null
-        }
-        Insert: {
-          action: string
-          changed_at?: string | null
-          changed_by?: string | null
-          delivery_id?: string | null
-          id?: string
-          ip_address?: unknown
-          new_data?: Json | null
-          old_data?: Json | null
-          order_id?: string | null
-          order_item_id?: string | null
-          user_agent?: string | null
-        }
-        Update: {
-          action?: string
-          changed_at?: string | null
-          changed_by?: string | null
-          delivery_id?: string | null
-          id?: string
-          ip_address?: unknown
-          new_data?: Json | null
-          old_data?: Json | null
-          order_id?: string | null
-          order_item_id?: string | null
-          user_agent?: string | null
-        }
-        Relationships: [
-          {
-            foreignKeyName: "order_item_deliveries_audit_changed_by_fkey"
-            columns: ["changed_by"]
-            isOneToOne: false
-            referencedRelation: "users"
-            referencedColumns: ["id"]
-          },
-          {
-            foreignKeyName: "order_item_deliveries_audit_order_id_fkey"
-            columns: ["order_id"]
-            isOneToOne: false
-            referencedRelation: "orders"
-            referencedColumns: ["id"]
-          },
-        ]
-      }
-      order_items: {
-        Row: {
-          availability_status: string | null
-          created_at: string | null
-          id: string
-          lote: string | null
-          order_id: string | null
-          product_id: string | null
-          quantity_available: number | null
-          quantity_completed: number | null
-          quantity_delivered: number | null
-          quantity_dispatched: number | null
-          quantity_missing: number | null
-          quantity_requested: number
-          quantity_returned: number | null
-          unit_price: number | null
-        }
-        Insert: {
-          availability_status?: string | null
-          created_at?: string | null
-          id?: string
-          lote?: string | null
-          order_id?: string | null
-          product_id?: string | null
-          quantity_available?: number | null
-          quantity_completed?: number | null
-          quantity_delivered?: number | null
-          quantity_dispatched?: number | null
-          quantity_missing?: number | null
-          quantity_requested: number
-          quantity_returned?: number | null
-          unit_price?: number | null
-        }
-        Update: {
-          availability_status?: string | null
-          created_at?: string | null
-          id?: string
-          lote?: string | null
-          order_id?: string | null
-          product_id?: string | null
-          quantity_available?: number | null
-          quantity_completed?: number | null
-          quantity_delivered?: number | null
-          quantity_dispatched?: number | null
-          quantity_missing?: number | null
-          quantity_requested?: number
-          quantity_returned?: number | null
-          unit_price?: number | null
-        }
-        Relationships: [
-          {
-            foreignKeyName: "order_items_order_id_fkey"
-            columns: ["order_id"]
-            isOneToOne: false
-            referencedRelation: "orders"
-            referencedColumns: ["id"]
-          },
-          {
-            foreignKeyName: "order_items_product_id_fkey"
-            columns: ["product_id"]
-            isOneToOne: false
-            referencedRelation: "products"
-            referencedColumns: ["id"]
-          },
-        ]
-      }
-      order_items_audit: {
-        Row: {
-          action: string
-          changed_at: string | null
-          changed_by: string | null
-          id: string
-          ip_address: unknown
-          new_data: Json | null
-          old_data: Json | null
-          order_id: string | null
-          order_item_id: string | null
-          user_agent: string | null
-        }
-        Insert: {
-          action: string
-          changed_at?: string | null
-          changed_by?: string | null
-          id?: string
-          ip_address?: unknown
-          new_data?: Json | null
-          old_data?: Json | null
-          order_id?: string | null
-          order_item_id?: string | null
-          user_agent?: string | null
-        }
-        Update: {
-          action?: string
-          changed_at?: string | null
-          changed_by?: string | null
-          id?: string
-          ip_address?: unknown
-          new_data?: Json | null
-          old_data?: Json | null
-          order_id?: string | null
-          order_item_id?: string | null
-          user_agent?: string | null
-        }
-        Relationships: [
-          {
-            foreignKeyName: "order_items_audit_changed_by_fkey"
-            columns: ["changed_by"]
-            isOneToOne: false
-            referencedRelation: "users"
-            referencedColumns: ["id"]
-          },
-          {
-            foreignKeyName: "order_items_audit_order_id_fkey"
-            columns: ["order_id"]
-            isOneToOne: false
-            referencedRelation: "orders"
-            referencedColumns: ["id"]
-          },
-          {
-            foreignKeyName: "order_items_audit_order_item_id_fkey"
-            columns: ["order_item_id"]
-            isOneToOne: false
-            referencedRelation: "order_items"
-            referencedColumns: ["id"]
-          },
-        ]
-      }
-      order_status_history: {
-        Row: {
-          change_reason: string | null
-          changed_by: string | null
-          created_at: string | null
-          id: string
-          new_status: string | null
-          order_id: string | null
-          previous_status: string | null
-        }
-        Insert: {
-          change_reason?: string | null
-          changed_by?: string | null
-          created_at?: string | null
-          id?: string
-          new_status?: string | null
-          order_id?: string | null
-          previous_status?: string | null
-        }
-        Update: {
-          change_reason?: string | null
-          changed_by?: string | null
-          created_at?: string | null
-          id?: string
-          new_status?: string | null
-          order_id?: string | null
-          previous_status?: string | null
-        }
-        Relationships: [
-          {
-            foreignKeyName: "order_status_history_changed_by_fkey"
-            columns: ["changed_by"]
-            isOneToOne: false
-            referencedRelation: "users"
-            referencedColumns: ["id"]
-          },
-          {
-            foreignKeyName: "order_status_history_order_id_fkey"
-            columns: ["order_id"]
-            isOneToOne: false
-            referencedRelation: "orders"
-            referencedColumns: ["id"]
-          },
-        ]
-      }
-      orders: {
-        Row: {
-          assigned_route_id: string | null
-          branch_id: string | null
-          client_id: string | null
-          created_at: string | null
-          created_by: string | null
-          expected_delivery_date: string
-          id: string
-          invoice_export_id: string | null
-          invoiced_at: string | null
-          is_invoiced: boolean | null
-          is_invoiced_from_remision: boolean | null
-          observations: string | null
-          order_number: string
-          pdf_filename: string | null
-          purchase_order_number: string | null
-          remision_invoiced_at: string | null
-          requested_delivery_date: string | null
-          requires_remision: boolean | null
-          status: string
-          total_value: number | null
-          updated_at: string | null
-        }
-        Insert: {
-          assigned_route_id?: string | null
-          branch_id?: string | null
-          client_id?: string | null
-          created_at?: string | null
-          created_by?: string | null
-          expected_delivery_date: string
-          id?: string
-          invoice_export_id?: string | null
-          invoiced_at?: string | null
-          is_invoiced?: boolean | null
-          is_invoiced_from_remision?: boolean | null
-          observations?: string | null
-          order_number: string
-          pdf_filename?: string | null
-          purchase_order_number?: string | null
-          remision_invoiced_at?: string | null
-          requested_delivery_date?: string | null
-          requires_remision?: boolean | null
-          status?: string
-          total_value?: number | null
-          updated_at?: string | null
-        }
-        Update: {
-          assigned_route_id?: string | null
-          branch_id?: string | null
-          client_id?: string | null
-          created_at?: string | null
-          created_by?: string | null
-          expected_delivery_date?: string
-          id?: string
-          invoice_export_id?: string | null
-          invoiced_at?: string | null
-          is_invoiced?: boolean | null
-          is_invoiced_from_remision?: boolean | null
-          observations?: string | null
-          order_number?: string
-          pdf_filename?: string | null
-          purchase_order_number?: string | null
-          remision_invoiced_at?: string | null
-          requested_delivery_date?: string | null
-          requires_remision?: boolean | null
-          status?: string
-          total_value?: number | null
-          updated_at?: string | null
-        }
-        Relationships: [
-          {
-            foreignKeyName: "fk_orders_invoice_export"
-            columns: ["invoice_export_id"]
-            isOneToOne: false
-            referencedRelation: "export_history"
-            referencedColumns: ["id"]
-          },
-          {
-            foreignKeyName: "orders_assigned_route_id_fkey"
-            columns: ["assigned_route_id"]
-            isOneToOne: false
-            referencedRelation: "routes"
-            referencedColumns: ["id"]
-          },
-          {
-            foreignKeyName: "orders_branch_id_fkey"
-            columns: ["branch_id"]
-            isOneToOne: false
-            referencedRelation: "branches"
-            referencedColumns: ["id"]
-          },
-          {
-            foreignKeyName: "orders_client_id_fkey"
-            columns: ["client_id"]
-            isOneToOne: false
-            referencedRelation: "clients"
-            referencedColumns: ["id"]
-          },
-          {
-            foreignKeyName: "orders_created_by_fkey"
-            columns: ["created_by"]
-            isOneToOne: false
-            referencedRelation: "users"
-            referencedColumns: ["id"]
-          },
-        ]
-      }
-      orders_audit: {
-        Row: {
-          action: string
-          changed_at: string | null
-          changed_by: string | null
-          id: string
-          ip_address: unknown
-          new_data: Json | null
-          old_data: Json | null
-          order_id: string | null
-          user_agent: string | null
-        }
-        Insert: {
-          action: string
-          changed_at?: string | null
-          changed_by?: string | null
-          id?: string
-          ip_address?: unknown
-          new_data?: Json | null
-          old_data?: Json | null
-          order_id?: string | null
-          user_agent?: string | null
-        }
-        Update: {
-          action?: string
-          changed_at?: string | null
-          changed_by?: string | null
-          id?: string
-          ip_address?: unknown
-          new_data?: Json | null
-          old_data?: Json | null
-          order_id?: string | null
-          user_agent?: string | null
-        }
-        Relationships: [
-          {
-            foreignKeyName: "orders_audit_changed_by_fkey"
-            columns: ["changed_by"]
-            isOneToOne: false
-            referencedRelation: "users"
-            referencedColumns: ["id"]
-          },
-          {
-            foreignKeyName: "orders_audit_order_id_fkey"
-            columns: ["order_id"]
-            isOneToOne: false
-            referencedRelation: "orders"
-            referencedColumns: ["id"]
-          },
-        ]
-      }
-      pipeline_stages: {
-        Row: {
-          created_at: string | null
-          description: string | null
-          id: string
-          is_active: boolean | null
-          name: string
-          probability: number | null
-          stage_order: number
-        }
-        Insert: {
-          created_at?: string | null
-          description?: string | null
-          id?: string
-          is_active?: boolean | null
-          name: string
-          probability?: number | null
-          stage_order: number
-        }
-        Update: {
-          created_at?: string | null
-          description?: string | null
-          id?: string
-          is_active?: boolean | null
-          name?: string
-          probability?: number | null
-          stage_order?: number
-        }
-        Relationships: []
-      }
-      product_aliases: {
-        Row: {
-          client_alias: string | null
-          client_id: string | null
-          client_name: string | null
-          created_at: string | null
-          id: number
-          product_id: string | null
-          real_product_name: string | null
-        }
-        Insert: {
-          client_alias?: string | null
-          client_id?: string | null
-          client_name?: string | null
-          created_at?: string | null
-          id?: number
-          product_id?: string | null
-          real_product_name?: string | null
-        }
-        Update: {
-          client_alias?: string | null
-          client_id?: string | null
-          client_name?: string | null
-          created_at?: string | null
-          id?: number
-          product_id?: string | null
-          real_product_name?: string | null
-        }
-        Relationships: [
-          {
-            foreignKeyName: "product_aliases_client_id_fkey"
-            columns: ["client_id"]
-            isOneToOne: false
-            referencedRelation: "clients"
-            referencedColumns: ["id"]
-          },
-          {
-            foreignKeyName: "product_aliases_product_id_fkey"
-            columns: ["product_id"]
-            isOneToOne: false
-            referencedRelation: "products"
-            referencedColumns: ["id"]
-          },
-        ]
-      }
-      product_config: {
-        Row: {
-          created_at: string | null
-          id: number
-          product_id: string | null
-          units_per_package: number | null
-          updated_at: string | null
-        }
-        Insert: {
-          created_at?: string | null
-          id?: number
-          product_id?: string | null
-          units_per_package?: number | null
-          updated_at?: string | null
-        }
-        Update: {
-          created_at?: string | null
-          id?: number
-          product_id?: string | null
-          units_per_package?: number | null
-          updated_at?: string | null
-        }
-        Relationships: [
-          {
-            foreignKeyName: "product_config_product_id_fkey"
-            columns: ["product_id"]
-            isOneToOne: false
-            referencedRelation: "products"
-            referencedColumns: ["id"]
-          },
-        ]
-      }
-      product_configurations: {
-        Row: {
-          cans_per_car: number | null
-          created_at: string | null
-          id: string
-          is_active: boolean | null
-          product_id: string | null
-          units_per_can: number
-          updated_at: string | null
-        }
-        Insert: {
-          cans_per_car?: number | null
-          created_at?: string | null
-          id?: string
-          is_active?: boolean | null
-          product_id?: string | null
-          units_per_can?: number
-          updated_at?: string | null
-        }
-        Update: {
-          cans_per_car?: number | null
-          created_at?: string | null
-          id?: string
-          is_active?: boolean | null
-          product_id?: string | null
-          units_per_can?: number
-          updated_at?: string | null
-        }
-        Relationships: [
-          {
-            foreignKeyName: "product_configurations_product_id_fkey"
-            columns: ["product_id"]
-            isOneToOne: true
-            referencedRelation: "products"
-            referencedColumns: ["id"]
-          },
-        ]
-      }
-      productos_rag: {
-        Row: {
-          content: string | null
-          created_at: string | null
-          embedding: string | null
-          id: string
-          metadata: Json | null
-        }
-        Insert: {
-          content?: string | null
-          created_at?: string | null
-          embedding?: string | null
-          id?: string
-          metadata?: Json | null
-        }
-        Update: {
-          content?: string | null
-          created_at?: string | null
-          embedding?: string | null
-          id?: string
-          metadata?: Json | null
-        }
-        Relationships: []
-      }
-      products: {
-        Row: {
-          category: string | null
-          codigo_wo: string | null
-          created_at: string | null
-          description: string | null
-          id: string
-          name: string
-          nombre_wo: string | null
-          price: number | null
-          tax_rate: number | null
-          unit: string
-          weight: string | null
-        }
-        Insert: {
-          category?: string | null
+          description?: string | null
+          unit?: string
+          price?: number | null
+          weight?: string | null
+          category?: "PT" | "MP"
+          nombre_wo?: string | null
           codigo_wo?: string | null
-          created_at?: string | null
-          description?: string | null
-          id?: string
-          name: string
-          nombre_wo?: string | null
-          price?: number | null
-          tax_rate?: number | null
-          unit?: string
-          weight?: string | null
-        }
-        Update: {
-          category?: string | null
-          codigo_wo?: string | null
-          created_at?: string | null
-          description?: string | null
-          id?: string
-          name?: string
-          nombre_wo?: string | null
-          price?: number | null
-          tax_rate?: number | null
-          unit?: string
-          weight?: string | null
-        }
-        Relationships: []
-      }
-      receiving_audit_logs: {
-        Row: {
-          action: string
-          after_data: Json | null
-          before_data: Json | null
-          created_at: string | null
-          id: string
-          notes: string | null
-          target_id: string
-          target_table: string
-          user_id: string | null
-        }
-        Insert: {
-          action: string
-          after_data?: Json | null
-          before_data?: Json | null
-          created_at?: string | null
-          id?: string
-          notes?: string | null
-          target_id: string
-          target_table: string
-          user_id?: string | null
-        }
-        Update: {
-          action?: string
-          after_data?: Json | null
-          before_data?: Json | null
-          created_at?: string | null
-          id?: string
-          notes?: string | null
-          target_id?: string
-          target_table?: string
-          user_id?: string | null
-        }
-        Relationships: [
-          {
-            foreignKeyName: "receiving_audit_logs_user_id_fkey"
-            columns: ["user_id"]
-            isOneToOne: false
-            referencedRelation: "users"
-            referencedColumns: ["id"]
-          },
-        ]
-      }
-      receiving_exceptions: {
-        Row: {
-          branch_id: string | null
-          client_id: string | null
-          created_at: string | null
-          end_time: string | null
-          exception_date: string
-          id: string
-          note: string | null
-          source: string | null
-          start_time: string | null
-          type: string
-          updated_at: string | null
-        }
-        Insert: {
-          branch_id?: string | null
-          client_id?: string | null
-          created_at?: string | null
-          end_time?: string | null
-          exception_date: string
-          id?: string
-          note?: string | null
-          source?: string | null
-          start_time?: string | null
-          type: string
-          updated_at?: string | null
-        }
-        Update: {
-          branch_id?: string | null
-          client_id?: string | null
-          created_at?: string | null
-          end_time?: string | null
-          exception_date?: string
-          id?: string
-          note?: string | null
-          source?: string | null
-          start_time?: string | null
-          type?: string
-          updated_at?: string | null
-        }
-        Relationships: [
-          {
-            foreignKeyName: "receiving_exceptions_branch_id_fkey"
-            columns: ["branch_id"]
-            isOneToOne: false
-            referencedRelation: "branches"
-            referencedColumns: ["id"]
-          },
-          {
-            foreignKeyName: "receiving_exceptions_client_id_fkey"
-            columns: ["client_id"]
-            isOneToOne: false
-            referencedRelation: "clients"
-            referencedColumns: ["id"]
-          },
-        ]
-      }
-      receiving_patterns: {
-        Row: {
-          branch_id: string | null
-          client_id: string | null
-          created_at: string | null
-          effect_type: string
-          end_time: string | null
-          id: string
-          is_active: boolean | null
-          name: string
-          note: string | null
-          rrule: string
-          start_time: string | null
-          updated_at: string | null
-        }
-        Insert: {
-          branch_id?: string | null
-          client_id?: string | null
-          created_at?: string | null
-          effect_type: string
-          end_time?: string | null
-          id?: string
-          is_active?: boolean | null
-          name: string
-          note?: string | null
-          rrule: string
-          start_time?: string | null
-          updated_at?: string | null
-        }
-        Update: {
-          branch_id?: string | null
-          client_id?: string | null
-          created_at?: string | null
-          effect_type?: string
-          end_time?: string | null
-          id?: string
-          is_active?: boolean | null
-          name?: string
-          note?: string | null
-          rrule?: string
-          start_time?: string | null
-          updated_at?: string | null
-        }
-        Relationships: [
-          {
-            foreignKeyName: "receiving_patterns_branch_id_fkey"
-            columns: ["branch_id"]
-            isOneToOne: false
-            referencedRelation: "branches"
-            referencedColumns: ["id"]
-          },
-          {
-            foreignKeyName: "receiving_patterns_client_id_fkey"
-            columns: ["client_id"]
-            isOneToOne: false
-            referencedRelation: "clients"
-            referencedColumns: ["id"]
-          },
-        ]
-      }
-      receiving_schedules: {
-        Row: {
-          applied_template_id: string | null
-          branch_id: string | null
-          client_id: string | null
-          created_at: string | null
-          day_of_week: number
-          end_time: string
-          id: string
-          metadata: Json | null
-          start_time: string
-          status: string
-          timezone: string | null
-          updated_at: string | null
-        }
-        Insert: {
-          applied_template_id?: string | null
-          branch_id?: string | null
-          client_id?: string | null
-          created_at?: string | null
-          day_of_week: number
-          end_time: string
-          id?: string
-          metadata?: Json | null
-          start_time: string
-          status?: string
-          timezone?: string | null
-          updated_at?: string | null
-        }
-        Update: {
-          applied_template_id?: string | null
-          branch_id?: string | null
-          client_id?: string | null
-          created_at?: string | null
-          day_of_week?: number
-          end_time?: string
-          id?: string
-          metadata?: Json | null
-          start_time?: string
-          status?: string
-          timezone?: string | null
-          updated_at?: string | null
-        }
-        Relationships: [
-          {
-            foreignKeyName: "receiving_schedules_branch_id_fkey"
-            columns: ["branch_id"]
-            isOneToOne: false
-            referencedRelation: "branches"
-            referencedColumns: ["id"]
-          },
-          {
-            foreignKeyName: "receiving_schedules_client_id_fkey"
-            columns: ["client_id"]
-            isOneToOne: false
-            referencedRelation: "clients"
-            referencedColumns: ["id"]
-          },
-        ]
-      }
-      receiving_templates: {
-        Row: {
-          created_at: string | null
-          created_by: string | null
-          description: string | null
-          id: string
-          is_public: boolean | null
-          name: string
-          payload: Json
-          updated_at: string | null
-        }
-        Insert: {
-          created_at?: string | null
-          created_by?: string | null
-          description?: string | null
-          id?: string
-          is_public?: boolean | null
-          name: string
-          payload: Json
-          updated_at?: string | null
-        }
-        Update: {
-          created_at?: string | null
-          created_by?: string | null
-          description?: string | null
-          id?: string
-          is_public?: boolean | null
-          name?: string
-          payload?: Json
-          updated_at?: string | null
-        }
-        Relationships: [
-          {
-            foreignKeyName: "receiving_templates_created_by_fkey"
-            columns: ["created_by"]
-            isOneToOne: false
-            referencedRelation: "users"
-            referencedColumns: ["id"]
-          },
-        ]
-      }
-      remision_items: {
-        Row: {
-          created_at: string | null
-          id: string
-          product_id: string | null
-          product_name: string
-          product_unit: string | null
-          quantity_delivered: number
-          remision_id: string | null
-          total_price: number
-          unit_price: number
-        }
-        Insert: {
-          created_at?: string | null
-          id?: string
-          product_id?: string | null
-          product_name: string
-          product_unit?: string | null
-          quantity_delivered?: number
-          remision_id?: string | null
-          total_price?: number
-          unit_price?: number
-        }
-        Update: {
-          created_at?: string | null
-          id?: string
-          product_id?: string | null
-          product_name?: string
-          product_unit?: string | null
-          quantity_delivered?: number
-          remision_id?: string | null
-          total_price?: number
-          unit_price?: number
-        }
-        Relationships: [
-          {
-            foreignKeyName: "remision_items_product_id_fkey"
-            columns: ["product_id"]
-            isOneToOne: false
-            referencedRelation: "products"
-            referencedColumns: ["id"]
-          },
-          {
-            foreignKeyName: "remision_items_remision_id_fkey"
-            columns: ["remision_id"]
-            isOneToOne: false
-            referencedRelation: "remisions"
-            referencedColumns: ["id"]
-          },
-        ]
-      }
-      remisions: {
-        Row: {
-          client_data: Json
-          created_at: string | null
-          created_by: string | null
-          id: string
-          notes: string | null
-          order_id: string | null
-          pdf_data: string | null
-          pdf_path: string | null
-          remision_number: string
-          total_amount: number
-          updated_at: string | null
-        }
-        Insert: {
-          client_data: Json
-          created_at?: string | null
-          created_by?: string | null
-          id?: string
-          notes?: string | null
-          order_id?: string | null
-          pdf_data?: string | null
-          pdf_path?: string | null
-          remision_number: string
-          total_amount?: number
-          updated_at?: string | null
-        }
-        Update: {
-          client_data?: Json
-          created_at?: string | null
-          created_by?: string | null
-          id?: string
-          notes?: string | null
-          order_id?: string | null
-          pdf_data?: string | null
-          pdf_path?: string | null
-          remision_number?: string
-          total_amount?: number
-          updated_at?: string | null
-        }
-        Relationships: [
-          {
-            foreignKeyName: "remisions_created_by_fkey"
-            columns: ["created_by"]
-            isOneToOne: false
-            referencedRelation: "users"
-            referencedColumns: ["id"]
-          },
-          {
-            foreignKeyName: "remisions_order_id_fkey"
-            columns: ["order_id"]
-            isOneToOne: true
-            referencedRelation: "orders"
-            referencedColumns: ["id"]
-          },
-        ]
-      }
-      returns: {
-        Row: {
-          id: string
-          order_id: string | null
-          processed_by: string | null
-          product_id: string | null
-          quantity_returned: number
-          rejection_reason: string | null
-          return_date: string | null
-          return_reason: string | null
-          route_id: string | null
-          status: string | null
-          status_updated_at: string | null
-        }
-        Insert: {
-          id?: string
-          order_id?: string | null
-          processed_by?: string | null
-          product_id?: string | null
-          quantity_returned: number
-          rejection_reason?: string | null
-          return_date?: string | null
-          return_reason?: string | null
-          route_id?: string | null
-          status?: string | null
-          status_updated_at?: string | null
-        }
-        Update: {
-          id?: string
-          order_id?: string | null
-          processed_by?: string | null
-          product_id?: string | null
-          quantity_returned?: number
-          rejection_reason?: string | null
-          return_date?: string | null
-          return_reason?: string | null
-          route_id?: string | null
-          status?: string | null
-          status_updated_at?: string | null
-        }
-        Relationships: [
-          {
-            foreignKeyName: "returns_order_id_fkey"
-            columns: ["order_id"]
-            isOneToOne: false
-            referencedRelation: "orders"
-            referencedColumns: ["id"]
-          },
-          {
-            foreignKeyName: "returns_processed_by_fkey"
-            columns: ["processed_by"]
-            isOneToOne: false
-            referencedRelation: "users"
-            referencedColumns: ["id"]
-          },
-          {
-            foreignKeyName: "returns_product_id_fkey"
-            columns: ["product_id"]
-            isOneToOne: false
-            referencedRelation: "products"
-            referencedColumns: ["id"]
-          },
-          {
-            foreignKeyName: "returns_route_id_fkey"
-            columns: ["route_id"]
-            isOneToOne: false
-            referencedRelation: "routes"
-            referencedColumns: ["id"]
-          },
-        ]
+        }
+      }
+      vehicles: {
+        Row: {
+          id: string
+          vehicle_code: string
+          driver_id: string | null
+          capacity_kg: number | null
+          status: "available" | "in_use" | "maintenance"
+          created_at: string
+        }
+        Insert: {
+          vehicle_code: string
+          driver_id?: string | null
+          capacity_kg?: number | null
+          status?: "available" | "in_use" | "maintenance"
+        }
+        Update: {
+          vehicle_code?: string
+          driver_id?: string | null
+          capacity_kg?: number | null
+          status?: "available" | "in_use" | "maintenance"
+        }
+      }
+      routes: {
+        Row: {
+          id: string
+          route_name: string
+          driver_id: string
+          vehicle_id: string | null
+          route_date: string
+          status: "planned" | "in_progress" | "completed"
+          created_at: string
+        }
+        Insert: {
+          route_name: string
+          driver_id: string
+          vehicle_id?: string | null
+          route_date: string
+          status?: "planned" | "in_progress" | "completed"
+        }
+        Update: {
+          route_name?: string
+          driver_id?: string
+          vehicle_id?: string | null
+          route_date?: string
+          status?: "planned" | "in_progress" | "completed"
+        }
       }
       route_orders: {
         Row: {
-          created_at: string | null
-          delivery_notes: string | null
+          id: string
+          route_id: string
+          order_id: string
           delivery_sequence: number
-          delivery_status: string | null
+          delivery_status: "pending" | "delivered" | "partial" | "rejected"
           delivery_time: string | null
           evidence_url: string | null
-          id: string
-          order_id: string | null
-          route_id: string | null
-        }
-        Insert: {
-          created_at?: string | null
-          delivery_notes?: string | null
+          delivery_notes: string | null
+          created_at: string
+        }
+        Insert: {
+          route_id: string
+          order_id: string
           delivery_sequence: number
-          delivery_status?: string | null
+          delivery_status?: "pending" | "delivered" | "partial" | "rejected"
           delivery_time?: string | null
           evidence_url?: string | null
-          id?: string
-          order_id?: string | null
-          route_id?: string | null
-        }
-        Update: {
-          created_at?: string | null
           delivery_notes?: string | null
+        }
+        Update: {
           delivery_sequence?: number
-          delivery_status?: string | null
+          delivery_status?: "pending" | "delivered" | "partial" | "rejected"
           delivery_time?: string | null
           evidence_url?: string | null
-          id?: string
-          order_id?: string | null
+          delivery_notes?: string | null
+        }
+      }
+      order_item_deliveries: {
+        Row: {
+          id: string
+          route_order_id: string
+          order_item_id: string
+          delivery_status: "pending" | "delivered" | "partial" | "rejected"
+          quantity_delivered: number
+          quantity_rejected: number
+          rejection_reason: string | null
+          evidence_url: string | null
+          delivery_notes: string | null
+          delivered_at: string | null
+          created_at: string
+        }
+        Insert: {
+          route_order_id: string
+          order_item_id: string
+          delivery_status?: "pending" | "delivered" | "partial" | "rejected"
+          quantity_delivered?: number
+          quantity_rejected?: number
+          rejection_reason?: string | null
+          evidence_url?: string | null
+          delivery_notes?: string | null
+          delivered_at?: string | null
+        }
+        Update: {
+          delivery_status?: "pending" | "delivered" | "partial" | "rejected"
+          quantity_delivered?: number
+          quantity_rejected?: number
+          rejection_reason?: string | null
+          evidence_url?: string | null
+          delivery_notes?: string | null
+          delivered_at?: string | null
+        }
+      }
+      returns: {
+        Row: {
+          id: string
+          order_id: string
+          product_id: string
+          route_id: string | null
+          quantity_returned: number
+          return_reason: string | null
+          rejection_reason: string | null
+          return_date: string
+          processed_by: string
+          status: "pending" | "accepted" | "rejected"
+          status_updated_at: string | null
+        }
+        Insert: {
+          order_id: string
+          product_id: string
           route_id?: string | null
-        }
-        Relationships: [
-          {
-            foreignKeyName: "route_orders_order_id_fkey"
-            columns: ["order_id"]
-            isOneToOne: false
-            referencedRelation: "orders"
-            referencedColumns: ["id"]
-          },
-          {
-            foreignKeyName: "route_orders_route_id_fkey"
-            columns: ["route_id"]
-            isOneToOne: false
-            referencedRelation: "routes"
-            referencedColumns: ["id"]
-          },
-        ]
-      }
-      routes: {
-        Row: {
-          created_at: string | null
-          created_by: string | null
-          driver_id: string | null
-          id: string
-          route_date: string
-          route_name: string
-          route_number: number
-          status: string | null
-          updated_by: string | null
-          vehicle_id: string | null
-        }
-        Insert: {
-          created_at?: string | null
-          created_by?: string | null
-          driver_id?: string | null
-          id?: string
-          route_date: string
-          route_name: string
-          route_number: number
-          status?: string | null
-          updated_by?: string | null
-          vehicle_id?: string | null
-        }
-        Update: {
-          created_at?: string | null
-          created_by?: string | null
-          driver_id?: string | null
-          id?: string
-          route_date?: string
-          route_name?: string
-          route_number?: number
-          status?: string | null
-          updated_by?: string | null
-          vehicle_id?: string | null
-        }
-        Relationships: [
-          {
-            foreignKeyName: "routes_created_by_fkey"
-            columns: ["created_by"]
-            isOneToOne: false
-            referencedRelation: "users"
-            referencedColumns: ["id"]
-          },
-          {
-            foreignKeyName: "routes_driver_id_fkey"
-            columns: ["driver_id"]
-            isOneToOne: false
-            referencedRelation: "users"
-            referencedColumns: ["id"]
-          },
-          {
-            foreignKeyName: "routes_updated_by_fkey"
-            columns: ["updated_by"]
-            isOneToOne: false
-            referencedRelation: "users"
-            referencedColumns: ["id"]
-          },
-          {
-            foreignKeyName: "routes_vehicle_id_fkey"
-            columns: ["vehicle_id"]
-            isOneToOne: false
-            referencedRelation: "vehicles"
-            referencedColumns: ["id"]
-          },
-        ]
+          quantity_returned: number
+          return_reason?: string | null
+          rejection_reason?: string | null
+          processed_by: string
+          status?: "pending" | "accepted" | "rejected"
+          status_updated_at?: string | null
+        }
+        Update: {
+          quantity_returned?: number
+          return_reason?: string | null
+          rejection_reason?: string | null
+          status?: "pending" | "accepted" | "rejected"
+          status_updated_at?: string | null
+        }
+      }
+      lead_activities: {
+        Row: {
+          id: string
+          client_id: string
+          user_id: string | null
+          activity_type: string
+          title: string
+          description: string | null
+          status: string
+          scheduled_date: string | null
+          completed_date: string | null
+          estimated_value: number | null
+          actual_value: number | null
+          created_at: string
+          updated_at: string
+        }
+        Insert: {
+          client_id: string
+          user_id?: string | null
+          activity_type: string
+          title: string
+          description?: string | null
+          status?: string
+          scheduled_date?: string | null
+          completed_date?: string | null
+          estimated_value?: number | null
+          actual_value?: number | null
+        }
+        Update: {
+          activity_type?: string
+          title?: string
+          description?: string | null
+          status?: string
+          scheduled_date?: string | null
+          completed_date?: string | null
+          estimated_value?: number | null
+          actual_value?: number | null
+        }
+      }
+      pipeline_stages: {
+        Row: {
+          id: string
+          name: string
+          description: string | null
+          stage_order: number
+          probability: number
+          is_active: boolean
+          created_at: string
+        }
+        Insert: {
+          name: string
+          description?: string | null
+          stage_order: number
+          probability?: number
+          is_active?: boolean
+        }
+        Update: {
+          name?: string
+          description?: string | null
+          stage_order?: number
+          probability?: number
+          is_active?: boolean
+        }
       }
       sales_opportunities: {
         Row: {
-          actual_close_date: string | null
+          id: string
+          client_id: string
           assigned_user_id: string | null
-          client_id: string | null
-          created_at: string | null
+          pipeline_stage_id: string | null
+          title: string
           description: string | null
           estimated_value: number | null
           expected_close_date: string | null
-          id: string
-          pipeline_stage_id: string | null
-          probability: number | null
-          status: string | null
+          actual_close_date: string | null
+          probability: number
+          status: string
+          created_at: string
+          updated_at: string
+        }
+        Insert: {
+          client_id: string
+          assigned_user_id?: string | null
+          pipeline_stage_id?: string | null
           title: string
-          updated_at: string | null
-        }
-        Insert: {
-          actual_close_date?: string | null
-          assigned_user_id?: string | null
-          client_id?: string | null
-          created_at?: string | null
           description?: string | null
           estimated_value?: number | null
           expected_close_date?: string | null
-          id?: string
+          actual_close_date?: string | null
+          probability?: number
+          status?: string
+        }
+        Update: {
+          assigned_user_id?: string | null
           pipeline_stage_id?: string | null
-          probability?: number | null
-          status?: string | null
-          title: string
-          updated_at?: string | null
-        }
-        Update: {
-          actual_close_date?: string | null
-          assigned_user_id?: string | null
-          client_id?: string | null
-          created_at?: string | null
+          title?: string
           description?: string | null
           estimated_value?: number | null
           expected_close_date?: string | null
-          id?: string
-          pipeline_stage_id?: string | null
-          probability?: number | null
-          status?: string | null
-          title?: string
-          updated_at?: string | null
-        }
-        Relationships: [
-          {
-            foreignKeyName: "sales_opportunities_assigned_user_id_fkey"
-            columns: ["assigned_user_id"]
-            isOneToOne: false
-            referencedRelation: "users"
-            referencedColumns: ["id"]
-          },
-          {
-            foreignKeyName: "sales_opportunities_client_id_fkey"
-            columns: ["client_id"]
-            isOneToOne: false
-            referencedRelation: "clients"
-            referencedColumns: ["id"]
-          },
-          {
-            foreignKeyName: "sales_opportunities_pipeline_stage_id_fkey"
-            columns: ["pipeline_stage_id"]
-            isOneToOne: false
-            referencedRelation: "pipeline_stages"
-            referencedColumns: ["id"]
-          },
-        ]
+          actual_close_date?: string | null
+          probability?: number
+          status?: string
+        }
+      }
+      lead_sources: {
+        Row: {
+          id: string
+          name: string
+          description: string | null
+          is_active: boolean
+          created_at: string
+        }
+        Insert: {
+          name: string
+          description?: string | null
+          is_active?: boolean
+        }
+        Update: {
+          name?: string
+          description?: string | null
+          is_active?: boolean
+        }
+      }
+      inventories: {
+        Row: {
+          id: string
+          name: string
+          description: string | null
+          status: "draft" | "in_progress" | "completed" | "cancelled"
+          created_by: string | null
+          created_at: string
+          updated_at: string
+          completed_at: string | null
+        }
+        Insert: {
+          name: string
+          description?: string | null
+          status?: "draft" | "in_progress" | "completed" | "cancelled"
+          created_by?: string | null
+          completed_at?: string | null
+        }
+        Update: {
+          name?: string
+          description?: string | null
+          status?: "draft" | "in_progress" | "completed" | "cancelled"
+          completed_at?: string | null
+        }
+      }
+      inventory_counts: {
+        Row: {
+          id: string
+          inventory_id: string
+          count_number: number
+          status: "in_progress" | "completed"
+          created_by: string | null
+          created_at: string
+          completed_at: string | null
+        }
+        Insert: {
+          inventory_id: string
+          count_number?: number
+          status?: "in_progress" | "completed"
+          created_by?: string | null
+          completed_at?: string | null
+        }
+        Update: {
+          status?: "in_progress" | "completed"
+          completed_at?: string | null
+        }
+      }
+      inventory_count_items: {
+        Row: {
+          id: string
+          inventory_count_id: string
+          product_id: string
+          quantity_units: number
+          grams_per_unit: number
+          total_grams: number
+          notes: string | null
+          created_at: string
+          updated_at: string
+        }
+        Insert: {
+          inventory_count_id: string
+          product_id: string
+          quantity_units?: number
+          grams_per_unit?: number
+          notes?: string | null
+        }
+        Update: {
+          quantity_units?: number
+          grams_per_unit?: number
+          notes?: string | null
+        }
+      }
+      inventory_reconciliations: {
+        Row: {
+          id: string
+          inventory_id: string
+          product_id: string
+          count1_quantity: number | null
+          count1_grams_per_unit: number | null
+          count1_total_grams: number | null
+          count2_quantity: number | null
+          count2_grams_per_unit: number | null
+          count2_total_grams: number | null
+          final_quantity: number
+          final_grams_per_unit: number
+          final_total_grams: number
+          variance_percentage: number | null
+          resolution_method: "accept_count1" | "accept_count2" | "manual" | "third_count"
+          notes: string | null
+          resolved_by: string | null
+          created_at: string
+        }
+        Insert: {
+          inventory_id: string
+          product_id: string
+          count1_quantity?: number | null
+          count1_grams_per_unit?: number | null
+          count1_total_grams?: number | null
+          count2_quantity?: number | null
+          count2_grams_per_unit?: number | null
+          count2_total_grams?: number | null
+          final_quantity: number
+          final_grams_per_unit: number
+          variance_percentage?: number | null
+          resolution_method?: "accept_count1" | "accept_count2" | "manual" | "third_count"
+          notes?: string | null
+          resolved_by?: string | null
+        }
+        Update: {
+          final_quantity?: number
+          final_grams_per_unit?: number
+          variance_percentage?: number | null
+          resolution_method?: "accept_count1" | "accept_count2" | "manual" | "third_count"
+          notes?: string | null
+          resolved_by?: string | null
+        }
+      }
+      inventory_final_results: {
+        Row: {
+          id: string
+          inventory_id: string
+          product_id: string
+          final_quantity: number
+          final_grams_per_unit: number
+          final_total_grams: number
+          final_value: number | null
+          variance_from_count1_percentage: number | null
+          variance_from_count2_percentage: number | null
+          resolution_method: string | null
+          notes: string | null
+          created_at: string
+        }
+        Insert: {
+          inventory_id: string
+          product_id: string
+          final_quantity: number
+          final_grams_per_unit: number
+          final_value?: number | null
+          variance_from_count1_percentage?: number | null
+          variance_from_count2_percentage?: number | null
+          resolution_method?: string | null
+          notes?: string | null
+        }
+        Update: {
+          final_quantity?: number
+          final_grams_per_unit?: number
+          final_value?: number | null
+          variance_from_count1_percentage?: number | null
+          variance_from_count2_percentage?: number | null
+          resolution_method?: string | null
+          notes?: string | null
+        }
       }
       system_config: {
         Row: {
+          id: number
           config_key: string
           config_value: string | null
-          created_at: string | null
           description: string | null
-          id: number
-          updated_at: string | null
+          created_at: string
+          updated_at: string
         }
         Insert: {
           config_key: string
           config_value?: string | null
-          created_at?: string | null
-          description?: string | null
-          id?: number
-          updated_at?: string | null
+          description?: string | null
         }
         Update: {
           config_key?: string
           config_value?: string | null
-          created_at?: string | null
-          description?: string | null
-          id?: number
-          updated_at?: string | null
-        }
-        Relationships: []
-      }
-      user_migration_instructions: {
-        Row: {
-          auth_user_created_id: string | null
-          created_at: string | null
-          email: string | null
+          description?: string | null
+        }
+      }
+      client_credit_terms: {
+        Row: {
           id: number
-          migration_status: string | null
-          name: string | null
-          role: string | null
-          temp_password: string | null
-          user_id: string | null
-        }
-        Insert: {
-          auth_user_created_id?: string | null
-          created_at?: string | null
-          email?: string | null
-          id?: number
-          migration_status?: string | null
-          name?: string | null
-          role?: string | null
-          temp_password?: string | null
-          user_id?: string | null
-        }
-        Update: {
-          auth_user_created_id?: string | null
-          created_at?: string | null
-          email?: string | null
-          id?: number
-          migration_status?: string | null
-          name?: string | null
-          role?: string | null
-          temp_password?: string | null
-          user_id?: string | null
-        }
-        Relationships: []
-      }
-      users: {
-        Row: {
-          auth_user_id: string | null
-          cedula: string | null
-          created_at: string | null
-          email: string
-          id: string
-          last_login: string | null
-          name: string
-          permissions: Json | null
-          role: string
-          status: string | null
-          updated_at: string | null
-        }
-        Insert: {
-          auth_user_id?: string | null
-          cedula?: string | null
-          created_at?: string | null
-          email: string
-          id?: string
-          last_login?: string | null
-          name: string
-          permissions?: Json | null
-          role: string
-          status?: string | null
-          updated_at?: string | null
-        }
-        Update: {
-          auth_user_id?: string | null
-          cedula?: string | null
-          created_at?: string | null
-          email?: string
-          id?: string
-          last_login?: string | null
-          name?: string
-          permissions?: Json | null
-          role?: string
-          status?: string | null
-          updated_at?: string | null
-        }
-        Relationships: []
-      }
-      vehicles: {
-        Row: {
-          capacity_kg: number | null
-          created_at: string | null
-          driver_id: string | null
-          driver_name: string | null
-          id: string
-          status: string | null
-          vehicle_code: string
-        }
-        Insert: {
-          capacity_kg?: number | null
-          created_at?: string | null
-          driver_id?: string | null
-          driver_name?: string | null
-          id?: string
-          status?: string | null
-          vehicle_code: string
-        }
-        Update: {
-          capacity_kg?: number | null
-          created_at?: string | null
-          driver_id?: string | null
-          driver_name?: string | null
-          id?: string
-          status?: string | null
-          vehicle_code?: string
-        }
-        Relationships: [
-          {
-            foreignKeyName: "vehicles_driver_id_fkey"
-            columns: ["driver_id"]
-            isOneToOne: false
-            referencedRelation: "users"
-            referencedColumns: ["id"]
-          },
-        ]
-      }
-    }
-    Views: {
-      order_item_deliveries_audit_with_user: {
-        Row: {
-          action: string | null
-          changed_at: string | null
-          changed_by: string | null
-          changed_by_email: string | null
-          changed_by_name: string | null
-          changed_by_role: string | null
-          delivery_id: string | null
-          id: string | null
-          ip_address: unknown
-          new_data: Json | null
-          old_data: Json | null
-          order_id: string | null
-          order_item_id: string | null
-          user_agent: string | null
-        }
-        Relationships: [
-          {
-            foreignKeyName: "order_item_deliveries_audit_changed_by_fkey"
-            columns: ["changed_by"]
-            isOneToOne: false
-            referencedRelation: "users"
-            referencedColumns: ["id"]
-          },
-          {
-            foreignKeyName: "order_item_deliveries_audit_order_id_fkey"
-            columns: ["order_id"]
-            isOneToOne: false
-            referencedRelation: "orders"
-            referencedColumns: ["id"]
-          },
-        ]
-      }
-      order_items_audit_with_user: {
-        Row: {
-          action: string | null
-          changed_at: string | null
-          changed_by: string | null
-          changed_by_email: string | null
-          changed_by_name: string | null
-          changed_by_role: string | null
-          id: string | null
-          ip_address: unknown
-          new_data: Json | null
-          old_data: Json | null
-          order_id: string | null
-          order_item_id: string | null
-          user_agent: string | null
-        }
-        Relationships: [
-          {
-            foreignKeyName: "order_items_audit_changed_by_fkey"
-            columns: ["changed_by"]
-            isOneToOne: false
-            referencedRelation: "users"
-            referencedColumns: ["id"]
-          },
-          {
-            foreignKeyName: "order_items_audit_order_id_fkey"
-            columns: ["order_id"]
-            isOneToOne: false
-            referencedRelation: "orders"
-            referencedColumns: ["id"]
-          },
-          {
-            foreignKeyName: "order_items_audit_order_item_id_fkey"
-            columns: ["order_item_id"]
-            isOneToOne: false
-            referencedRelation: "order_items"
-            referencedColumns: ["id"]
-          },
-        ]
-      }
-      orders_audit_with_user: {
-        Row: {
-          action: string | null
-          change_summary: string | null
-          changed_at: string | null
-          changed_by: string | null
-          changed_by_email: string | null
-          changed_by_name: string | null
-          changed_by_role: string | null
-          id: string | null
-          ip_address: unknown
-          new_data: Json | null
-          old_data: Json | null
-          order_id: string | null
-          user_agent: string | null
-        }
-        Relationships: [
-          {
-            foreignKeyName: "orders_audit_changed_by_fkey"
-            columns: ["changed_by"]
-            isOneToOne: false
-            referencedRelation: "users"
-            referencedColumns: ["id"]
-          },
-          {
-            foreignKeyName: "orders_audit_order_id_fkey"
-            columns: ["order_id"]
-            isOneToOne: false
-            referencedRelation: "orders"
-            referencedColumns: ["id"]
-          },
-        ]
-      }
-    }
-    Functions: {
-      calculate_consumption_efficiency: {
-        Args: { p_actual_index: number; p_standard_index: number }
-        Returns: number
-      }
-      calculate_consumption_index: {
-        Args: { p_material_consumed: number; p_units_produced: number }
-        Returns: number
-      }
-      calculate_expected_consumption: {
-        Args: {
-          p_product_id: string
-          p_total_units: number
-          p_work_center_code: string
-        }
-        Returns: {
-          expected_quantity: number
-          material_name: string
-          material_unit: string
-          tolerance_max: number
-          tolerance_min: number
-        }[]
-      }
-      calculate_inventory_variance: {
-        Args: { count1_total: number; count2_total: number }
-        Returns: number
-      }
-      calculate_next_frequency_date: {
-        Args: { base_date: string; frequency_days: number[] }
-        Returns: string
-      }
-      calculate_production_total: {
-        Args: {
-          p_product_id: string
-          p_quantity_cans: number
-          p_quantity_cans_per_car: number
-          p_quantity_cars: number
-          p_quantity_units: number
-        }
-        Returns: number
-      }
-      calculate_theoretical_consumption: {
-        Args: {
-          p_material_name: string
-          p_product_id: string
-          p_total_units: number
-          p_work_center_code: string
-        }
-        Returns: number
-      }
-      calculate_time_efficiency: {
-        Args: { p_shift_id: string }
-        Returns: {
-          actual_hours: number
-          efficiency_percentage: number
-          expected_units: number
-          target_units_per_hour: number
-          units_produced: number
-        }[]
-      }
-      can_create_new_shift: {
-        Args: {
-          center_code: string
-          target_date?: string
-          target_shift_number?: number
-        }
-        Returns: boolean
-      }
-      check_migration_progress: {
-        Args: never
-        Returns: {
-          auth_linked: boolean
-          email: string
-          name: string
-          role: string
-          status: string
-        }[]
-      }
-      check_schedule_overlap: {
-        Args: {
-          p_branch_id?: string
-          p_client_id?: string
-          p_day_of_week: number
-          p_end_time: string
-          p_exclude_id?: string
-          p_start_time: string
-        }
-        Returns: boolean
-      }
-      cleanup_old_access_logs: { Args: never; Returns: undefined }
-      create_new_shift: {
-        Args: { center_code: string; user_id?: string }
-        Returns: string
-      }
-      get_active_frequencies_for_day: {
-        Args: { target_day: number }
-        Returns: {
+          client_id: string
           branch_id: string
-          branch_name: string
+          credit_days: number
+          created_at: string
+          updated_at: string
+        }
+        Insert: {
           client_id: string
-          client_name: string
-          frequency_id: string
-          notes: string
-        }[]
-      }
-      get_active_shift_for_center: {
-        Args: { center_code: string }
-        Returns: {
-          actual_start_time: string
-          created_at: string
+          branch_id: string
+          credit_days?: number
+        }
+        Update: {
+          client_id?: string
+          branch_id?: string
+          credit_days?: number
+        }
+      }
+      client_price_lists: {
+        Row: {
+          id: number
+          product_id: string
+          client_id: string
+          unit_price: number
           is_active: boolean
-          shift_date: string
-          shift_id: string
-          shift_number: number
-          start_time: string
-          status: string
-          work_center_code: string
-          work_center_id: string
-        }[]
-      }
-      get_effective_receiving_schedule: {
-        Args: { p_branch_id?: string; p_client_id?: string; p_date: string }
-        Returns: {
-          end_time: string
-          note: string
-          schedule_type: string
-          start_time: string
-          status: string
-        }[]
-      }
-      get_export_statistics: {
-        Args: { end_date?: string; start_date?: string }
-        Returns: {
-          avg_orders_per_export: number
-          latest_invoice_number: number
+          created_at: string
+          updated_at: string
+        }
+        Insert: {
+          product_id: string
+          client_id: string
+          unit_price: number
+          is_active?: boolean
+        }
+        Update: {
+          product_id?: string
+          client_id?: string
+          unit_price?: number
+          is_active?: boolean
+        }
+      }
+      export_history: {
+        Row: {
+          id: string
+          export_date: string
+          invoice_number_start: number
+          invoice_number_end: number
+          total_orders: number
           total_amount: number
-          total_exports: number
-          total_orders: number
-        }[]
-      }
-      get_inventory_summary: {
-        Args: { inventory_uuid: string }
-        Returns: {
-          inventory_id: string
-          inventory_name: string
-          status: string
-          total_grams_count1: number
-          total_grams_count2: number
-          total_items_count1: number
-          total_items_count2: number
-          total_products: number
-          variance_percentage: number
-        }[]
-      }
-      get_next_remision_number: { Args: never; Returns: string }
-      get_non_invoiced_remision_orders: {
-        Args: {
-          client_id_filter?: string
-          end_date?: string
-          start_date?: string
-        }
-        Returns: {
-          client_name: string
-          delivered_quantity_items: number
-          expected_delivery_date: string
+          routes_exported: string[]
+          route_names: string[]
+          file_name: string
+          file_data: Uint8Array | null
+          export_summary: any | null
+          created_by: string
+          created_at: string
+          updated_at: string
+        }
+        Insert: {
+          export_date?: string
+          invoice_number_start: number
+          invoice_number_end: number
+          total_orders?: number
+          total_amount?: number
+          routes_exported?: string[]
+          route_names?: string[]
+          file_name: string
+          file_data?: Uint8Array | null
+          export_summary?: any | null
+          created_by: string
+        }
+        Update: {
+          export_date?: string
+          invoice_number_start?: number
+          invoice_number_end?: number
+          total_orders?: number
+          total_amount?: number
+          routes_exported?: string[]
+          route_names?: string[]
+          file_name?: string
+          file_data?: Uint8Array | null
+          export_summary?: any | null
+          created_by?: string
+        }
+      }
+      order_invoices: {
+        Row: {
+          id: string
           order_id: string
-          order_number: string
-          remision_date: string
+          export_history_id: string
+          invoice_number: number
+          invoice_date: string
+          order_amount: number
+          client_name: string | null
+          route_name: string | null
+          created_at: string
+        }
+        Insert: {
+          order_id: string
+          export_history_id: string
+          invoice_number: number
+          invoice_date: string
+          order_amount?: number
+          client_name?: string | null
+          route_name?: string | null
+        }
+        Update: {
+          order_id?: string
+          export_history_id?: string
+          invoice_number?: number
+          invoice_date?: string
+          order_amount?: number
+          client_name?: string | null
+          route_name?: string | null
+        }
+      }
+      remisions: {
+        Row: {
+          id: string
+          order_id: string
           remision_number: string
-          route_name: string
-          total_value: number
-        }[]
-      }
-      get_order_change_summary: {
-        Args: { audit_log: Database["public"]["Tables"]["orders_audit"]["Row"] }
-        Returns: string
-      }
-      get_orders_for_direct_billing: {
-        Args: { route_ids: string[] }
-        Returns: {
-          client_name: string
-          expected_delivery_date: string
+          client_data: Record<string, any>
+          total_amount: number
+          pdf_path: string | null
+          pdf_data: Uint8Array | null
+          notes: string | null
+          created_by: string | null
+          created_at: string
+          updated_at: string
+        }
+        Insert: {
           order_id: string
-          order_number: string
-          route_name: string
-          total_value: number
-        }[]
-      }
-      get_orders_for_remision: {
-        Args: { route_ids: string[] }
-        Returns: {
-          client_billing_type: Database["public"]["Enums"]["billing_type_enum"]
-          client_name: string
-          expected_delivery_date: string
-          order_id: string
-          order_number: string
-          requires_remision_override: boolean
-          route_name: string
-          total_value: number
-        }[]
-      }
-      get_pending_orders_for_routes: {
-        Args: { route_ids: string[] }
-        Returns: {
-          client_name: string
-          expected_delivery_date: string
-          order_id: string
-          order_number: string
-          route_name: string
-          total_value: number
-        }[]
-      }
-      get_remision_statistics: {
-        Args: { end_date?: string; start_date?: string }
-        Returns: {
-          avg_remision_amount: number
-          invoiced_remisions: number
-          pending_remisions: number
-          total_remision_amount: number
-          total_remisions: number
-        }[]
-      }
-      get_required_materials_for_product: {
-        Args: { p_product_id: string; p_work_center_code: string }
-        Returns: {
-          material_id: string
-          material_name: string
-          material_unit: string
-          theoretical_consumption_per_unit: number
-          tolerance_percentage: number
-        }[]
-      }
-      get_shift_consumption_summary: {
-        Args: { p_shift_id: string }
-        Returns: {
-          actual_consumption: number
-          alert_level: string
-          deviation_percentage: number
-          expected_consumption: number
-          material_name: string
-          material_unit: string
+          remision_number: string
+          client_data: Record<string, any>
+          total_amount: number
+          pdf_path?: string | null
+          pdf_data?: Uint8Array | null
+          notes?: string | null
+          created_by?: string | null
+        }
+        Update: {
+          remision_number?: string
+          client_data?: Record<string, any>
+          total_amount?: number
+          pdf_path?: string | null
+          pdf_data?: Uint8Array | null
+          notes?: string | null
+        }
+      }
+      remision_items: {
+        Row: {
+          id: string
+          remision_id: string
+          product_id: string | null
           product_name: string
-          total_units_produced: number
-        }[]
-      }
-      has_active_shift: { Args: { center_code: string }; Returns: boolean }
-      has_frequency_for_day: {
-        Args: { target_branch_id: string; target_day: number }
-        Returns: boolean
-      }
-      link_auth_user: {
-        Args: { p_auth_user_id: string; p_email: string }
-        Returns: string
-      }
-      mark_orders_as_invoiced: {
-        Args: {
-          export_history_id: string
-          invoice_start: number
-          order_ids: string[]
-        }
-        Returns: number
-      }
-      mark_remision_orders_as_invoiced: {
-        Args: {
-          export_history_id: string
-          invoice_start: number
-          order_ids: string[]
-        }
-        Returns: number
-      }
-      match_clientes: {
-        Args: { filter?: Json; match_count: number; query_embedding: string }
-        Returns: {
-          content: string
-          id: string
-          metadata: Json
-          similarity: number
-        }[]
-      }
-      match_documents: {
-        Args: { filter?: Json; match_count: number; query_embedding: string }
-        Returns: {
-          content: string
-          id: string
-          metadata: Json
-          similarity: number
-        }[]
-      }
-      properly_close_shift: { Args: { shift_id: string }; Returns: boolean }
-      set_audit_context: {
-        Args: { is_local?: boolean; new_value: string; setting_name: string }
-        Returns: string
-      }
-      test_delivery_date_adjustment: { Args: never; Returns: string }
-      update_last_login: { Args: { user_id: string }; Returns: undefined }
-      validate_material_consumption: {
-        Args: {
-          p_actual_consumption: number
-          p_material_name: string
-          p_product_id: string
-          p_total_units: number
-          p_work_center_code: string
-        }
-        Returns: {
-          actual_quantity: number
-          alert_level: string
-          alert_message: string
-          deviation_percentage: number
-          expected_quantity: number
-          is_within_tolerance: boolean
-          tolerance_percentage: number
-        }[]
-      }
-    }
-    Enums: {
-      billing_type_enum: "facturable" | "remision"
-    }
-    CompositeTypes: {
-      [_ in never]: never
+          quantity_delivered: number
+          unit_price: number
+          total_price: number
+          product_unit: string | null
+          created_at: string
+        }
+        Insert: {
+          remision_id: string
+          product_id?: string | null
+          product_name: string
+          quantity_delivered: number
+          unit_price: number
+          total_price: number
+          product_unit?: string | null
+        }
+        Update: {
+          product_id?: string | null
+          product_name?: string
+          quantity_delivered?: number
+          unit_price?: number
+          total_price?: number
+          product_unit?: string | null
+        }
+      }
     }
   }
-}
-
-type DatabaseWithoutInternals = Omit<Database, "__InternalSupabase">
-
-type DefaultSchema = DatabaseWithoutInternals[Extract<keyof Database, "public">]
-
-export type Tables<
-  DefaultSchemaTableNameOrOptions extends
-    | keyof (DefaultSchema["Tables"] & DefaultSchema["Views"])
-    | { schema: keyof DatabaseWithoutInternals },
-  TableName extends DefaultSchemaTableNameOrOptions extends {
-    schema: keyof DatabaseWithoutInternals
+  produccion: {
+    Tables: {
+      work_centers: {
+        Row: {
+          id: string
+          code: string
+          name: string
+          description: string | null
+          is_active: boolean
+          created_at: string
+          updated_at: string
+        }
+        Insert: {
+          code: string
+          name: string
+          description?: string | null
+          is_active?: boolean
+        }
+        Update: {
+          code?: string
+          name?: string
+          description?: string | null
+          is_active?: boolean
+        }
+      }
+      production_shifts: {
+        Row: {
+          id: string
+          work_center_id: string
+          shift_name: string
+          started_at: string
+          ended_at: string | null
+          status: "active" | "paused" | "completed"
+          created_by: string | null
+          notes: string | null
+          created_at: string
+          updated_at: string
+        }
+        Insert: {
+          work_center_id: string
+          shift_name: string
+          started_at?: string
+          ended_at?: string | null
+          status?: "active" | "paused" | "completed"
+          created_by?: string | null
+          notes?: string | null
+        }
+        Update: {
+          shift_name?: string
+          ended_at?: string | null
+          status?: "active" | "paused" | "completed"
+          notes?: string | null
+        }
+      }
+      production_routes: {
+        Row: {
+          id: string
+          product_id: string
+          work_center_id: string
+          sequence_order: number
+          is_active: boolean
+          created_at: string
+        }
+        Insert: {
+          product_id: string
+          work_center_id: string
+          sequence_order: number
+          is_active?: boolean
+        }
+        Update: {
+          sequence_order?: number
+          is_active?: boolean
+        }
+      }
+      production_productivity: {
+        Row: {
+          id: string
+          product_id: string
+          work_center_id: string
+          units_per_hour: number
+          is_active: boolean
+          created_at: string
+          updated_at: string
+        }
+        Insert: {
+          product_id: string
+          work_center_id: string
+          units_per_hour: number
+          is_active?: boolean
+        }
+        Update: {
+          units_per_hour?: number
+          is_active?: boolean
+        }
+      }
+      materials: {
+        Row: {
+          id: string
+          name: string
+          description: string | null
+          base_unit: string
+          is_active: boolean
+          created_at: string
+        }
+        Insert: {
+          name: string
+          description?: string | null
+          base_unit?: string
+          is_active?: boolean
+        }
+        Update: {
+          name?: string
+          description?: string | null
+          base_unit?: string
+          is_active?: boolean
+        }
+      }
+      bill_of_materials: {
+        Row: {
+          id: string
+          product_id: string
+          material_id: string
+          quantity_needed: number
+          unit_name: string
+          unit_equivalence_grams: number
+          is_active: boolean
+          created_at: string
+          updated_at: string
+        }
+        Insert: {
+          product_id: string
+          material_id: string
+          quantity_needed: number
+          unit_name: string
+          unit_equivalence_grams: number
+          is_active?: boolean
+        }
+        Update: {
+          quantity_needed?: number
+          unit_name?: string
+          unit_equivalence_grams?: number
+          is_active?: boolean
+        }
+      }
+      shift_productions: {
+        Row: {
+          id: string
+          shift_id: string
+          product_id: string
+          started_at: string
+          ended_at: string | null
+          status: "active" | "paused" | "completed"
+          total_good_units: number
+          total_bad_units: number
+          notes: string | null
+          created_at: string
+          updated_at: string
+        }
+        Insert: {
+          shift_id: string
+          product_id: string
+          started_at?: string
+          ended_at?: string | null
+          status?: "active" | "paused" | "completed"
+          total_good_units?: number
+          total_bad_units?: number
+          notes?: string | null
+        }
+        Update: {
+          ended_at?: string | null
+          status?: "active" | "paused" | "completed"
+          notes?: string | null
+        }
+      }
+      production_records: {
+        Row: {
+          id: string
+          shift_production_id: string
+          good_units: number
+          bad_units: number
+          recorded_at: string
+          recorded_by: string | null
+          notes: string | null
+          created_at: string
+        }
+        Insert: {
+          shift_production_id: string
+          good_units?: number
+          bad_units?: number
+          recorded_at?: string
+          recorded_by?: string | null
+          notes?: string | null
+        }
+        Update: {
+          good_units?: number
+          bad_units?: number
+          notes?: string | null
+        }
+      }
+      material_consumptions: {
+        Row: {
+          id: string
+          shift_production_id: string
+          material_id: string
+          quantity_consumed: number
+          consumption_type: "consumed" | "wasted"
+          recorded_at: string
+          recorded_by: string | null
+          notes: string | null
+          created_at: string
+        }
+        Insert: {
+          shift_production_id: string
+          material_id: string
+          quantity_consumed: number
+          consumption_type?: "consumed" | "wasted"
+          recorded_at?: string
+          recorded_by?: string | null
+          notes?: string | null
+        }
+        Update: {
+          quantity_consumed?: number
+          consumption_type?: "consumed" | "wasted"
+          notes?: string | null
+        }
+      }
+      production_route_tracking: {
+        Row: {
+          id: string
+          product_id: string
+          work_center_id: string
+          shift_date: string
+          units_processed: number
+          units_pending: number
+          created_at: string
+          updated_at: string
+        }
+        Insert: {
+          product_id: string
+          work_center_id: string
+          shift_date?: string
+          units_processed?: number
+          units_pending?: number
+        }
+        Update: {
+          units_processed?: number
+          units_pending?: number
+        }
+      }
+      receiving_schedules: {
+        Row: {
+          id: string
+          client_id: string | null
+          branch_id: string | null
+          day_of_week: number
+          start_time: string
+          end_time: string
+          status: "available" | "unavailable"
+          timezone: string | null
+          applied_template_id: string | null
+          metadata: Record<string, any> | null
+          created_at: string | null
+          updated_at: string | null
+        }
+        Insert: {
+          client_id?: string | null
+          branch_id?: string | null
+          day_of_week: number
+          start_time: string
+          end_time: string
+          status?: "available" | "unavailable"
+          timezone?: string | null
+          applied_template_id?: string | null
+          metadata?: Record<string, any> | null
+        }
+        Update: {
+          client_id?: string | null
+          branch_id?: string | null
+          day_of_week?: number
+          start_time?: string
+          end_time?: string
+          status?: "available" | "unavailable"
+          timezone?: string | null
+          applied_template_id?: string | null
+          metadata?: Record<string, any> | null
+        }
+      }
+      receiving_exceptions: {
+        Row: {
+          id: string
+          client_id: string | null
+          branch_id: string | null
+          exception_date: string
+          type: "blocked" | "open_extra" | "special_hours"
+          start_time: string | null
+          end_time: string | null
+          note: string | null
+          source: "user" | "imported" | "holiday_api"
+          created_at: string | null
+          updated_at: string | null
+        }
+        Insert: {
+          client_id?: string | null
+          branch_id?: string | null
+          exception_date: string
+          type: "blocked" | "open_extra" | "special_hours"
+          start_time?: string | null
+          end_time?: string | null
+          note?: string | null
+          source?: "user" | "imported" | "holiday_api"
+        }
+        Update: {
+          client_id?: string | null
+          branch_id?: string | null
+          exception_date?: string
+          type?: "blocked" | "open_extra" | "special_hours"
+          start_time?: string | null
+          end_time?: string | null
+          note?: string | null
+          source?: "user" | "imported" | "holiday_api"
+        }
+      }
+      receiving_patterns: {
+        Row: {
+          id: string
+          client_id: string | null
+          branch_id: string | null
+          name: string
+          rrule: string
+          effect_type: "block" | "open_extra"
+          start_time: string | null
+          end_time: string | null
+          note: string | null
+          is_active: boolean | null
+          created_at: string | null
+          updated_at: string | null
+        }
+        Insert: {
+          client_id?: string | null
+          branch_id?: string | null
+          name: string
+          rrule: string
+          effect_type: "block" | "open_extra"
+          start_time?: string | null
+          end_time?: string | null
+          note?: string | null
+          is_active?: boolean | null
+        }
+        Update: {
+          client_id?: string | null
+          branch_id?: string | null
+          name?: string
+          rrule?: string
+          effect_type?: "block" | "open_extra"
+          start_time?: string | null
+          end_time?: string | null
+          note?: string | null
+          is_active?: boolean | null
+        }
+      }
+      receiving_templates: {
+        Row: {
+          id: string
+          name: string
+          description: string | null
+          payload: Record<string, any>
+          created_by: string | null
+          is_public: boolean | null
+          created_at: string | null
+          updated_at: string | null
+        }
+        Insert: {
+          name: string
+          description?: string | null
+          payload: Record<string, any>
+          created_by?: string | null
+          is_public?: boolean | null
+        }
+        Update: {
+          name?: string
+          description?: string | null
+          payload?: Record<string, any>
+          created_by?: string | null
+          is_public?: boolean | null
+        }
+      }
+      receiving_audit_logs: {
+        Row: {
+          id: string
+          user_id: string | null
+          action: string
+          target_table: string
+          target_id: string
+          before_data: Record<string, any> | null
+          after_data: Record<string, any> | null
+          notes: string | null
+          created_at: string | null
+        }
+        Insert: {
+          user_id?: string | null
+          action: string
+          target_table: string
+          target_id: string
+          before_data?: Record<string, any> | null
+          after_data?: Record<string, any> | null
+          notes?: string | null
+        }
+        Update: {
+          user_id?: string | null
+          action?: string
+          target_table?: string
+          target_id?: string
+          before_data?: Record<string, any> | null
+          after_data?: Record<string, any> | null
+          notes?: string | null
+        }
+      }
+      client_frequencies: {
+        Row: {
+          id: string
+          branch_id: string
+          day_of_week: number
+          is_active: boolean
+          notes: string | null
+          created_at: string
+          updated_at: string
+        }
+        Insert: {
+          branch_id: string
+          day_of_week: number
+          is_active?: boolean
+          notes?: string | null
+        }
+        Update: {
+          day_of_week?: number
+          is_active?: boolean
+          notes?: string | null
+        }
+      }
+      client_config: {
+        Row: {
+          id: number
+          client_id: string
+          orders_by_units: boolean | null
+          created_at: string | null
+          updated_at: string | null
+        }
+        Insert: {
+          client_id: string
+          orders_by_units?: boolean | null
+        }
+        Update: {
+          orders_by_units?: boolean | null
+        }
+      }
+    }
   }
-    ? keyof (DatabaseWithoutInternals[DefaultSchemaTableNameOrOptions["schema"]]["Tables"] &
-        DatabaseWithoutInternals[DefaultSchemaTableNameOrOptions["schema"]]["Views"])
-    : never = never,
-> = DefaultSchemaTableNameOrOptions extends {
-  schema: keyof DatabaseWithoutInternals
-}
-  ? (DatabaseWithoutInternals[DefaultSchemaTableNameOrOptions["schema"]]["Tables"] &
-      DatabaseWithoutInternals[DefaultSchemaTableNameOrOptions["schema"]]["Views"])[TableName] extends {
-      Row: infer R
-    }
-    ? R
-    : never
-  : DefaultSchemaTableNameOrOptions extends keyof (DefaultSchema["Tables"] &
-        DefaultSchema["Views"])
-    ? (DefaultSchema["Tables"] &
-        DefaultSchema["Views"])[DefaultSchemaTableNameOrOptions] extends {
-        Row: infer R
-      }
-      ? R
-      : never
-    : never
-
-export type TablesInsert<
-  DefaultSchemaTableNameOrOptions extends
-    | keyof DefaultSchema["Tables"]
-    | { schema: keyof DatabaseWithoutInternals },
-  TableName extends DefaultSchemaTableNameOrOptions extends {
-    schema: keyof DatabaseWithoutInternals
-  }
-    ? keyof DatabaseWithoutInternals[DefaultSchemaTableNameOrOptions["schema"]]["Tables"]
-    : never = never,
-> = DefaultSchemaTableNameOrOptions extends {
-  schema: keyof DatabaseWithoutInternals
-}
-  ? DatabaseWithoutInternals[DefaultSchemaTableNameOrOptions["schema"]]["Tables"][TableName] extends {
-      Insert: infer I
-    }
-    ? I
-    : never
-  : DefaultSchemaTableNameOrOptions extends keyof DefaultSchema["Tables"]
-    ? DefaultSchema["Tables"][DefaultSchemaTableNameOrOptions] extends {
-        Insert: infer I
-      }
-      ? I
-      : never
-    : never
-
-export type TablesUpdate<
-  DefaultSchemaTableNameOrOptions extends
-    | keyof DefaultSchema["Tables"]
-    | { schema: keyof DatabaseWithoutInternals },
-  TableName extends DefaultSchemaTableNameOrOptions extends {
-    schema: keyof DatabaseWithoutInternals
-  }
-    ? keyof DatabaseWithoutInternals[DefaultSchemaTableNameOrOptions["schema"]]["Tables"]
-    : never = never,
-> = DefaultSchemaTableNameOrOptions extends {
-  schema: keyof DatabaseWithoutInternals
-}
-  ? DatabaseWithoutInternals[DefaultSchemaTableNameOrOptions["schema"]]["Tables"][TableName] extends {
-      Update: infer U
-    }
-    ? U
-    : never
-  : DefaultSchemaTableNameOrOptions extends keyof DefaultSchema["Tables"]
-    ? DefaultSchema["Tables"][DefaultSchemaTableNameOrOptions] extends {
-        Update: infer U
-      }
-      ? U
-      : never
-    : never
-
-export type Enums<
-  DefaultSchemaEnumNameOrOptions extends
-    | keyof DefaultSchema["Enums"]
-    | { schema: keyof DatabaseWithoutInternals },
-  EnumName extends DefaultSchemaEnumNameOrOptions extends {
-    schema: keyof DatabaseWithoutInternals
-  }
-    ? keyof DatabaseWithoutInternals[DefaultSchemaEnumNameOrOptions["schema"]]["Enums"]
-    : never = never,
-> = DefaultSchemaEnumNameOrOptions extends {
-  schema: keyof DatabaseWithoutInternals
-}
-  ? DatabaseWithoutInternals[DefaultSchemaEnumNameOrOptions["schema"]]["Enums"][EnumName]
-  : DefaultSchemaEnumNameOrOptions extends keyof DefaultSchema["Enums"]
-    ? DefaultSchema["Enums"][DefaultSchemaEnumNameOrOptions]
-    : never
-
-export type CompositeTypes<
-  PublicCompositeTypeNameOrOptions extends
-    | keyof DefaultSchema["CompositeTypes"]
-    | { schema: keyof DatabaseWithoutInternals },
-  CompositeTypeName extends PublicCompositeTypeNameOrOptions extends {
-    schema: keyof DatabaseWithoutInternals
-  }
-    ? keyof DatabaseWithoutInternals[PublicCompositeTypeNameOrOptions["schema"]]["CompositeTypes"]
-    : never = never,
-> = PublicCompositeTypeNameOrOptions extends {
-  schema: keyof DatabaseWithoutInternals
-}
-  ? DatabaseWithoutInternals[PublicCompositeTypeNameOrOptions["schema"]]["CompositeTypes"][CompositeTypeName]
-  : PublicCompositeTypeNameOrOptions extends keyof DefaultSchema["CompositeTypes"]
-    ? DefaultSchema["CompositeTypes"][PublicCompositeTypeNameOrOptions]
-    : never
-
-export const Constants = {
-  graphql_public: {
-    Enums: {},
-  },
-  produccion: {
-    Enums: {},
-  },
-  public: {
-    Enums: {
-      billing_type_enum: ["facturable", "remision"],
-    },
-  },
-} as const+}