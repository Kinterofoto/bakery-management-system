--- conflicted
+++ resolved
@@ -11,11 +11,7 @@
   ClipboardCheck,
   Truck as TruckIcon,
   Calendar,
-<<<<<<< HEAD
-  Database
-=======
   FileSpreadsheet
->>>>>>> ecbf6b0c
 } from "lucide-react"
 import type { ExtendedUser } from "@/contexts/AuthContext"
 
@@ -311,25 +307,6 @@
     ],
     requiredPermission: 'users',
     requiredRoles: ['administrator']
-  },
-  {
-    id: 'nucleo',
-    title: 'Núcleo de Productos',
-    description: 'Centro de información completa de productos con gestión de especificaciones técnicas, calidad, costos, BOM, precios y datos comerciales.',
-    href: '/nucleo',
-    icon: Database,
-    bgColor: 'bg-teal-500',
-    hoverColor: 'bg-teal-600',
-    borderColor: 'border-teal-500',
-    textColor: 'text-teal-600',
-    variant: 'default',
-    features: [
-      { icon: Package, label: 'Especificaciones técnicas' },
-      { icon: Calculator, label: 'Costos y precios' },
-      { icon: Factory, label: 'BOM y producción' },
-      { icon: Users, label: 'Información comercial' }
-    ],
-    requiredPermission: 'nucleo'
   }
 ]
 
@@ -388,18 +365,7 @@
     bgColor: 'bg-indigo-500',
     hoverColor: 'hover:bg-indigo-600',
     textColor: 'text-indigo-600',
-    requiredPermission: 'plan_master'
-  },
-  {
-    id: 'nucleo',
-    title: 'Núcleo',
-    description: 'Centro de información completa de productos: especificaciones, costos, BOM, calidad y datos comerciales.',
-    href: '/nucleo',
-    icon: Database,
-    bgColor: 'bg-teal-500',
-    hoverColor: 'hover:bg-teal-600',
-    textColor: 'text-teal-600',
-    requiredPermission: 'nucleo'
+    requiredPermission: 'production' // Using production permission temporarily for mockup
   }
 ]
 
